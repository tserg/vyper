--- conflicted
+++ resolved
@@ -48,14 +48,11 @@
 Compatibility-breaking Changelog
 ********************************
 
-<<<<<<< HEAD
+* **2018.03.22**: Add modifiable and static keywords for external contract calls.
 * **2018.03.20**: Renaming ``__log__`` to ``event``.
 * **2018.02.22**: Renaming num to int128, and num256 to uint256.
 * **2018.02.13**: Ban functions with payable and constant decorators.
 * **2018.02.12**: Division by num returns decimal type.
-=======
-* **2018.02.12**: Add modifiable and static keywords for external contract calls.
->>>>>>> 11ac0ec5
 * **2018.02.09**: Standardize type conversions.
 * **2018.02.01**: Functions cannot have the same name as globals.
 * **2018.01.27**: Change getter from get_var to var.
