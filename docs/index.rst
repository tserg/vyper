.. Vyper documentation master file, created by
   sphinx-quickstart on Wed Jul 26 11:18:29 2017.
   You can adapt this file completely to your liking, but it should at least
   contain the root `toctree` directive.

#####
Vyper
#####

.. image:: vyper-logo-transparent.svg
    :width: 140px
    :alt: Vyper logo
    :align: center

Vyper is a contract-oriented, pythonic programming language that targets the `Ethereum Virtual Machine (EVM) <http://ethdocs.org/en/latest/introduction/what-is-ethereum.html#ethereum-virtual-machine>`_

********************
Principles and Goals
********************

* **Security:** It should be possible and natural to build secure smart-contracts in Vyper.
* **Language and compiler simplicity:** The language and the compiler implementation should strive to be simple.
* **Auditability:** Vyper code should be maximally human-readable. Furthermore, it should be maximally difficult to write misleading code. Simplicity for the reader
  is more important than simplicity for the writer, and simplicity for readers with low prior experience with Vyper (and low prior experience with programming in
  general) is particularly important.

Because of this Vyper aims to provide the following features:

* **Bounds and overflow checking:** On array accesses as well as on arithmetic level.
* **Support for signed integers and decimal fixed point numbers**
* **Decidability:** It should be possible to compute a precise upper bound for the gas consumption of any function call.
* **Strong typing:** Including support for units (e.g. timestamp, timedelta, seconds, wei, wei per second, meters per second squared).
* **Small and understandable compiler code**
* **Limited support for pure functions:** Anything marked constant is not allowed to change the state.

Following the principles and goals, Vyper **does not** provide the following features:

* **Modifiers**: For example in Solidity you can define a ``function foo() mod1 { ... }``, where ``mod1`` can be defined elsewhere in the code to include a check that is done before execution,
  a check that is done after execution, some state changes, or possibly other things. Vyper does not have this, because it makes it too easy to write misleading code. ``mod1`` just looks
  too innocuous for something that could add arbitrary pre-conditions, post-conditions or state changes. Also, it encourages people to write code where the execution jumps around the file,
  harming auditability. The usual use case for a modifier is something that performs a single check before execution of a program; our recommendation is to simply inline these checks as asserts.
* **Class inheritance:** Class inheritance requires people to jump between multiple files to understand what a program is doing, and requires people to understand the rules of precedence in case of conflicts
  ("Which class's function 'X' is the one that's actually used?"). Hence, it makes code too complicated to understand which negatively impacts auditability.
* **Inline assembly:** Adding inline assembly would make it no longer possible to search for a variable name in order to find all instances where that variable is read or modified.
* **Function overloading** - This can cause lots of confusion on which function is called at any given time. Thus it's easier to write missleading code (``foo("hello")`` logs "hello" but ``foo("hello", "world")`` steals you funds).
  Another problem with function overloading is that it makes the code much harder to search through as you have to keep track on which call refers to which function.
* **Operator overloading:** Operator overloading makes writing misleading code possible. For example "+" could be overloaded so that it executes commands the are not visible at first glance, such as sending funds the
  user did not want to send.
* **Recursive calling:** Recursive calling makes it impossible to set an upper bound on gas limits, opening the door for gas limit attacks.
* **Infinite-length loops:** Similar to recurisve calling, infinite-length loops make it impossible to set an upper bound on gas limits, opening the door for gas limit attacks.
* **Binary fixed point:** Decimal fixed point is better, because any decimal fixed point value written as a literal in code has an exact representation, whereas with binary fixed point approximations are often required
  (e.g. (0.2)\ :sub:`10` = (0.001100110011...)\ :sub:`2`, which needs to be truncated), leading to unintuitive results, e.g. in Python 0.3 + 0.3 + 0.3 + 0.1 != 1.

********************************
Compatibility-breaking Changelog
********************************

* **2018.09.24**: Add support for custom constants.
* **2018.08.09**: Add support for default parameters.
* **2018.06.08**: Tagged first beta.
* **2018.05.23**: Changed `wei_value` to be `uint256`.
* **2018.04.03**: Changed bytes declaration from 'bytes <= n' to 'bytes[n]'.
* **2018.03.27**: Renaming ``signed256`` to ``int256``.
* **2018.03.22**: Add modifiable and static keywords for external contract calls.
* **2018.03.20**: Renaming ``__log__`` to ``event``.
* **2018.02.22**: Renaming num to int128, and num256 to uint256.
* **2018.02.13**: Ban functions with payable and constant decorators.
* **2018.02.12**: Division by num returns decimal type.
* **2018.02.09**: Standardize type conversions.
* **2018.02.01**: Functions cannot have the same name as globals.
* **2018.01.27**: Change getter from get_var to var.
* **2018.01.11**: Change version from 0.0.2 to 0.0.3
* **2018.01.04**: Types need to be specified on assignment (`VIP545 <https://github.com/ethereum/vyper/issues/545>`_).
* **2017.01.02** Change ``as_wei_value`` to use quotes for units.
* **2017.12.25**: Change name from Viper to Vyper.
* **2017.12.22**: Add ``continue`` for loops
* **2017.11.29**: ``@internal`` renamed to ``@private``.
* **2017.11.15**: Functions require either ``@internal`` or ``@public`` decorators.
* **2017.07.25**: The ``def foo() -> num(const): ...`` syntax no longer works; you now need to do ``def foo() -> num: ...`` with a ``@constant`` decorator on the previous line.
* **2017.07.25**: Functions without a ``@payable`` decorator now fail when called with nonzero wei.
* **2017.07.25**: A function can only call functions that are declared above it (that is, A can call B only if B appears earlier in the code than A does). This was introduced
  to prevent infinite looping through recursion.

********
Glossary
********
.. toctree::
    :maxdepth: 2

    installing-vyper.rst
    compiling-a-contract.rst
    testing-deploying-contracts.rst
    structure-of-a-contract.rst
    vyper-by-example.rst
<<<<<<< HEAD
=======
    logging.rst
    vyper-in-depth.rst
>>>>>>> 35038d20
    contributing.rst
    logging.rst
    frequently-asked-questions.rst
    built-in-functions.rst
    types.rst<|MERGE_RESOLUTION|>--- conflicted
+++ resolved
@@ -92,11 +92,8 @@
     testing-deploying-contracts.rst
     structure-of-a-contract.rst
     vyper-by-example.rst
-<<<<<<< HEAD
-=======
     logging.rst
     vyper-in-depth.rst
->>>>>>> 35038d20
     contributing.rst
     logging.rst
     frequently-asked-questions.rst
