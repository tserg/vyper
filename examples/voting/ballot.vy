# Voting with delegation.

# Information about voters
<<<<<<< HEAD
struct Voter:
=======
voters: public(map(address, {
>>>>>>> 8a0f9471
    # weight is accumulated by delegation
    weight: int128
    # if true, that person already voted (which includes voting by delegating)
    voted: bool
    # person delegated to
    delegate: address
    # index of the voted proposal, which is not meaningful unless `voted` is True.
    vote: int128
<<<<<<< HEAD

# Users can create proposals
struct Proposal:
=======
}))

# This is a type for a list of proposals.
proposals: public(map(int128, {
>>>>>>> 8a0f9471
    # short name (up to 32 bytes)
    name: bytes32
    # number of accumulated votes
    voteCount: int128
<<<<<<< HEAD
=======
}))
>>>>>>> 8a0f9471

voters: public(Voter[address])
proposals: public(Proposal[int128])
voterCount: public(int128)
chairperson: public(address)
int128Proposals: public(int128)


@public
@constant
def delegated(addr: address) -> bool:
    return self.voters[addr].delegate != ZERO_ADDRESS


@public
@constant
def directlyVoted(addr: address) -> bool:
    return self.voters[addr].voted and (self.voters[addr].delegate == ZERO_ADDRESS)


# Setup global variables
@public
def __init__(_proposalNames: bytes32[2]):
    self.chairperson = msg.sender
    self.voterCount = 0
    for i in range(2):
        self.proposals[i] = Proposal({
            name: _proposalNames[i],
            voteCount: 0
        })
        self.int128Proposals += 1

# Give a `voter` the right to vote on this ballot.
# This may only be called by the `chairperson`.
@public
def giveRightToVote(voter: address):
    # Throws if the sender is not the chairperson.
    assert msg.sender == self.chairperson
    # Throws if the voter has already voted.
    assert not self.voters[voter].voted
    # Throws if the voter's voting weight isn't 0.
    assert self.voters[voter].weight == 0
    self.voters[voter].weight = 1
    self.voterCount += 1

# Used by `delegate` below, and can be called by anyone.
@public
def forwardWeight(delegate_with_weight_to_forward: address):
    assert self.delegated(delegate_with_weight_to_forward)
    # Throw if there is nothing to do:
    assert self.voters[delegate_with_weight_to_forward].weight > 0

    target: address = self.voters[delegate_with_weight_to_forward].delegate
    for i in range(4):
        if self.delegated(target):
            target = self.voters[target].delegate
            # The following effectively detects cycles of length <= 5,
            # in which the delegation is given back to the delegator.
            # This could be done for any int128ber of loops,
            # or even infinitely with a while loop.
            # However, cycles aren't actually problematic for correctness;
            # they just result in spoiled votes.
            # So, in the production version, this should instead be
            # the responsibility of the contract's client, and this
            # check should be removed.
            assert target != delegate_with_weight_to_forward
        else:
            # Weight will be moved to someone who directly voted or
            # hasn't voted.
            break

    weight_to_forward: int128 = self.voters[delegate_with_weight_to_forward].weight
    self.voters[delegate_with_weight_to_forward].weight = 0
    self.voters[target].weight += weight_to_forward

    if self.directlyVoted(target):
        self.proposals[self.voters[target].vote].voteCount += weight_to_forward
        self.voters[target].weight = 0

    # To reiterate: if target is also a delegate, this function will need
    # to be called again, similarly to as above.

# Delegate your vote to the voter `to`.
@public
def delegate(to: address):
    # Throws if the sender has already voted
    assert not self.voters[msg.sender].voted
    # Throws if the sender tries to delegate their vote to themselves or to
    # the default address value of 0x0000000000000000000000000000000000000000
    # (the latter might not be problematic, but I don't want to think about it).
    assert to != msg.sender
    assert to != ZERO_ADDRESS

    self.voters[msg.sender].voted = True
    self.voters[msg.sender].delegate = to

    # This call will throw if and only if this delegation would cause a loop
        # of length <= 5 that ends up delegating back to the delegator.
    self.forwardWeight(msg.sender)

# Give your vote (including votes delegated to you)
# to proposal `proposals[proposal].name`.
@public
def vote(proposal: int128):
    # can't vote twice
    assert not self.voters[msg.sender].voted
    # can only vote on legitimate proposals
    assert proposal < self.int128Proposals

    self.voters[msg.sender].vote = proposal
    self.voters[msg.sender].voted = True

    # transfer msg.sender's weight to proposal
    self.proposals[proposal].voteCount += self.voters[msg.sender].weight
    self.voters[msg.sender].weight = 0

# Computes the winning proposal taking all
# previous votes into account.
@public
@constant
def winningProposal() -> int128:
    winning_vote_count: int128 = 0
    winning_proposal: int128 = 0
    for i in range(2):
        if self.proposals[i].voteCount > winning_vote_count:
            winning_vote_count = self.proposals[i].voteCount
            winning_proposal = i
    return winning_proposal

# Calls winningProposal() function to get the index
# of the winner contained in the proposals array and then
# returns the name of the winner
@public
@constant
def winnerName() -> bytes32:
    return self.proposals[self.winningProposal()].name<|MERGE_RESOLUTION|>--- conflicted
+++ resolved
@@ -1,11 +1,7 @@
 # Voting with delegation.
 
 # Information about voters
-<<<<<<< HEAD
 struct Voter:
-=======
-voters: public(map(address, {
->>>>>>> 8a0f9471
     # weight is accumulated by delegation
     weight: int128
     # if true, that person already voted (which includes voting by delegating)
@@ -14,27 +10,16 @@
     delegate: address
     # index of the voted proposal, which is not meaningful unless `voted` is True.
     vote: int128
-<<<<<<< HEAD
 
 # Users can create proposals
 struct Proposal:
-=======
-}))
-
-# This is a type for a list of proposals.
-proposals: public(map(int128, {
->>>>>>> 8a0f9471
     # short name (up to 32 bytes)
     name: bytes32
     # number of accumulated votes
     voteCount: int128
-<<<<<<< HEAD
-=======
-}))
->>>>>>> 8a0f9471
 
-voters: public(Voter[address])
-proposals: public(Proposal[int128])
+voters: public(map(address, Voter))
+proposals: public(map(int128, Proposal))
 voterCount: public(int128)
 chairperson: public(address)
 int128Proposals: public(int128)
