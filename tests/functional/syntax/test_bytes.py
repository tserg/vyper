import pytest

from vyper import compiler
from vyper.exceptions import InvalidOperation, StructureException, SyntaxException, TypeMismatch

fail_list = [
    (
        """
@external
def baa():
    x: Bytes[50] = b""
    y: Bytes[50] = b""
    z: Bytes[50] = x + y
    """,
        InvalidOperation,
    ),
    """
@external
def baa():
    x: Bytes[50] = b""
    y: int128 = 0
    y = x
    """,
    """
@external
def baa():
    x: Bytes[50] = b""
    y: int128 = 0
    x = y
    """,
    """
@external
def baa():
    x: Bytes[50] = b""
    y: Bytes[60] = b""
    x = y
    """,
    """
@external
def foo(x: Bytes[100]) -> Bytes[75]:
    return x
    """,
    """
@external
def foo(x: Bytes[100]) -> int128:
    return x
    """,
    """
@external
def foo(x: int128) -> Bytes[75]:
    return x
    """,
    """
@external
def foo() -> Bytes[10]:
    x: Bytes[10] = '0x1234567890123456789012345678901234567890'
    x = 0x1234567890123456789012345678901234567890
    return x
    """,
<<<<<<< HEAD
    """
=======
        TypeMismatch,
    ),
    (
        """
>>>>>>> 48a5da46
@external
def foo() -> Bytes[10]:
    return "badmintonzz"
    """,
<<<<<<< HEAD
=======
        TypeMismatch,
    ),
>>>>>>> 48a5da46
    (
        """
@external
def test() -> Bytes[1]:
    a: Bytes[1] = 0b0000001  # needs multiple of 8 bits.
    return a
    """,
        SyntaxException,
    ),
    (
        """
@external
def foo():
    a: Bytes = b"abc"
    """,
        StructureException,
    ),
]


@pytest.mark.parametrize("bad_code", fail_list)
def test_bytes_fail(bad_code):
    if isinstance(bad_code, tuple):
        with pytest.raises(bad_code[1]):
            compiler.compile_code(bad_code[0])
    else:
        with pytest.raises(TypeMismatch):
            compiler.compile_code(bad_code)


valid_list = [
    """
@external
def foo(x: Bytes[100]) -> Bytes[100]:
    return x
    """,
    """
@external
def foo(x: Bytes[100]) -> Bytes[150]:
    return x
    """,
    """
@external
def baa():
    x: Bytes[50] = b""
    """,
]


@pytest.mark.parametrize("good_code", valid_list)
def test_bytes_success(good_code):
    assert compiler.compile_code(good_code) is not None<|MERGE_RESOLUTION|>--- conflicted
+++ resolved
@@ -50,30 +50,24 @@
 def foo(x: int128) -> Bytes[75]:
     return x
     """,
-    """
+    (
+        """
 @external
 def foo() -> Bytes[10]:
     x: Bytes[10] = '0x1234567890123456789012345678901234567890'
     x = 0x1234567890123456789012345678901234567890
     return x
     """,
-<<<<<<< HEAD
-    """
-=======
         TypeMismatch,
     ),
     (
         """
->>>>>>> 48a5da46
 @external
 def foo() -> Bytes[10]:
     return "badmintonzz"
     """,
-<<<<<<< HEAD
-=======
         TypeMismatch,
     ),
->>>>>>> 48a5da46
     (
         """
 @external
