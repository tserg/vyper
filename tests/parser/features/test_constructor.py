import pytest
from web3.exceptions import ValidationError


def test_init_argument_test(get_contract_with_gas_estimation):
    init_argument_test = """
moose: int128

@external
def __init__(_moose: int128):
    self.moose = _moose

@external
def returnMoose() -> int128:
    return self.moose
    """

    c = get_contract_with_gas_estimation(init_argument_test, *[5])
    assert c.returnMoose() == 5
    print("Passed init argument test")


def test_constructor_mapping(get_contract_with_gas_estimation):
    contract = """
foo: HashMap[bytes4, bool]

X: constant(bytes4) = 0x01ffc9a7

@external
def __init__():
    self.foo[X] = True

@external
@view
def check_foo(a: bytes4) -> bool:
    return self.foo[a]
    """

    c = get_contract_with_gas_estimation(contract)
    assert c.check_foo("0x01ffc9a7") is True


def test_constructor_advanced_code(get_contract_with_gas_estimation):
    constructor_advanced_code = """
twox: int128

@external
def __init__(x: int128):
    self.twox = x * 2

@external
def get_twox() -> int128:
    return self.twox
    """
    c = get_contract_with_gas_estimation(constructor_advanced_code, *[5])
    assert c.get_twox() == 10


def test_constructor_advanced_code2(get_contract_with_gas_estimation):
    constructor_advanced_code2 = """
comb: uint256

@external
def __init__(x: uint256[2], y: Bytes[3], z: uint256):
    self.comb = x[0] * 1000 + x[1] * 100 + len(y) * 10 + z

@external
def get_comb() -> uint256:
    return self.comb
    """
    c = get_contract_with_gas_estimation(constructor_advanced_code2, *[[5, 7], b"dog", 8])
    assert c.get_comb() == 5738
    print("Passed advanced init argument tests")


def test_large_input_code(get_contract_with_gas_estimation):
    large_input_code = """
@external
def foo(x: int128) -> int128:
    return 3
    """

    c = get_contract_with_gas_estimation(large_input_code)
    c.foo(1274124)
    c.foo(2 ** 120)

    with pytest.raises(ValidationError):
        c.foo(2 ** 130)


def test_large_input_code_2(w3, get_contract_with_gas_estimation):
    large_input_code_2 = """
@external
def __init__(x: int128):
    y: int128 = x

@external
def foo() -> int128:
    return 5
    """

    get_contract_with_gas_estimation(large_input_code_2, *[17])

    with pytest.raises(TypeError):
        get_contract_with_gas_estimation(large_input_code_2, *[2 ** 130])

    print("Passed invalid input tests")


def test_initialise_array_with_constant_key(get_contract_with_gas_estimation):
    contract = """
X: constant(uint256) = 4

foo: int16[X]

@external
def __init__():
    self.foo[X-1] = -2

@external
@view
def check_foo(a: uint256) -> int16:
    return self.foo[a]
    """

    c = get_contract_with_gas_estimation(contract)
    assert c.check_foo(3) == -2


def test_initialise_dynarray_with_constant_key(get_contract_with_gas_estimation):
    contract = """
<<<<<<< HEAD
X: constant(uint64) = 4
=======
X: constant(int16) = 4
>>>>>>> 4d32d17a

foo: DynArray[int16, X]

@external
def __init__():
    self.foo = [X - 3, X - 4, X - 5, X - 6]

@external
@view
def check_foo(a: uint64) -> int16:
    return self.foo[a]
    """

    c = get_contract_with_gas_estimation(contract)
    assert c.check_foo(3) == -2


def test_nested_dynamic_array_constructor_arg(w3, get_contract_with_gas_estimation):
    code = """
foo: uint256

@external
def __init__(x: DynArray[DynArray[uint256, 3], 3]):
    self.foo = x[0][2] + x[1][1] + x[2][0]

@external
def get_foo() -> uint256:
    return self.foo
    """
    c = get_contract_with_gas_estimation(code, *[[[3, 5, 7], [11, 13, 17], [19, 23, 29]]])
    assert c.get_foo() == 39


def test_nested_dynamic_array_constructor_arg_2(w3, get_contract_with_gas_estimation):
    code = """
foo: int128

@external
def __init__(x: DynArray[DynArray[DynArray[int128, 3], 3], 3]):
    self.foo = x[0][1][2] * x[1][1][1] * x[2][1][0] - x[0][0][0] - x[1][1][1] - x[2][2][2]

@external
def get_foo() -> int128:
    return self.foo
    """
    c = get_contract_with_gas_estimation(
        code,
        *[
            [
                [[3, 5, 7], [11, 13, 17], [19, 23, 29]],
                [[-3, -5, -7], [-11, -13, -17], [-19, -23, -29]],
                [[-31, -37, -41], [-43, -47, -53], [-59, -61, -67]],
            ]
        ],
    )
    assert c.get_foo() == 9580


def test_initialise_nested_dynamic_array(w3, get_contract_with_gas_estimation):
    code = """
foo: DynArray[DynArray[uint256, 3], 3]

@external
def __init__(x: uint256, y: uint256, z: uint256):
    self.foo = [
        [x, y, z],
        [x * 1000 + y, y * 1000 + z, z * 1000 + x],
        [z * 2, y * 3, x * 4],
    ]

@external
def get_foo() -> DynArray[DynArray[uint256, 3], 3]:
    return self.foo
    """
    c = get_contract_with_gas_estimation(code, *[37, 41, 73])
    assert c.get_foo() == [[37, 41, 73], [37041, 41073, 73037], [146, 123, 148]]


def test_initialise_nested_dynamic_array_2(w3, get_contract_with_gas_estimation):
    code = """
foo: DynArray[DynArray[DynArray[int128, 3], 3], 3]

@external
def __init__(x: int128, y: int128, z: int128):
    self.foo = [
        [[x, y, z], [y, z, x], [z, y, x]],
        [
            [x * 1000 + y, y * 1000 + z, z * 1000 + x],
            [- (x * 1000 + y), - (y * 1000 + z), - (z * 1000 + x)],
            [- (x * 1000) + y, - (y * 1000) + z, - (z * 1000) + x],
        ],
        [
            [z * 2, y * 3, x * 4],
            [z * (-2), y * (-3), x * (-4)],
            [z * (-y), y * (-x), x * (-z)],
        ],
    ]

@external
def get_foo() -> DynArray[DynArray[DynArray[int128, 3], 3], 3]:
    return self.foo
    """
    c = get_contract_with_gas_estimation(code, *[37, 41, 73])
    assert c.get_foo() == [
        [[37, 41, 73], [41, 73, 37], [73, 41, 37]],
        [[37041, 41073, 73037], [-37041, -41073, -73037], [-36959, -40927, -72963]],
        [[146, 123, 148], [-146, -123, -148], [-2993, -1517, -2701]],
    ]<|MERGE_RESOLUTION|>--- conflicted
+++ resolved
@@ -129,11 +129,7 @@
 
 def test_initialise_dynarray_with_constant_key(get_contract_with_gas_estimation):
     contract = """
-<<<<<<< HEAD
-X: constant(uint64) = 4
-=======
 X: constant(int16) = 4
->>>>>>> 4d32d17a
 
 foo: DynArray[int16, X]
 
