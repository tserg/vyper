import pytest

from vyper import ast as vy_ast
from vyper import semantics
from vyper.exceptions import BadChecksumAddress, InvalidLiteral

code_invalid_checksum = [
    """
foo: constant(address) = 0x6b175474e89094c44da98b954eedeac495271d0F
    """,
    """
foo: constant(address[1]) = [0x6b175474e89094c44da98b954eedeac495271d0F]
    """,
    """
@external
def foo():
    bar: address = 0x6b175474e89094c44da98b954eedeac495271d0F
    """,
    """
@external
def foo():
    bar: address[1] = [0x6b175474e89094c44da98b954eedeac495271d0F]
    """,
    """
@external
def foo():
    for i: address in [0x6b175474e89094c44da98b954eedeac495271d0F]:
        pass
    """,
]


@pytest.mark.parametrize("code", code_invalid_checksum)
def test_bad_checksum_address(code, dummy_input_bundle):
    vyper_module = vy_ast.parse_to_ast(code)

    with pytest.raises(BadChecksumAddress):
        semantics.validate_semantics(vyper_module, dummy_input_bundle)


code_invalid_literal = [
    """
foo: constant(bytes20) = 0x6b175474e89094c44da98b954eedeac495271d0F
    """,
    """
foo: constant(bytes4) = 0x12_34_56
    """,
]


<<<<<<< HEAD
@pytest.mark.parametrize("code", code_invalid_literal)
def test_invalid_literal(code, dummy_input_bundle):
    vyper_module = vy_ast.parse_to_ast(code)

    with pytest.raises(InvalidLiteral):
        semantics.validate_semantics(vyper_module, dummy_input_bundle)
=======
@pytest.mark.parametrize("code", code_invalid_checksum)
def test_invalid_checksum(code, dummy_input_bundle):
    with pytest.raises(InvalidLiteral):
        vyper_module = vy_ast.parse_to_ast(code)
        semantics.analyze_module(vyper_module, dummy_input_bundle)
>>>>>>> b4429cf8
<|MERGE_RESOLUTION|>--- conflicted
+++ resolved
@@ -48,17 +48,10 @@
 ]
 
 
-<<<<<<< HEAD
 @pytest.mark.parametrize("code", code_invalid_literal)
 def test_invalid_literal(code, dummy_input_bundle):
     vyper_module = vy_ast.parse_to_ast(code)
 
     with pytest.raises(InvalidLiteral):
-        semantics.validate_semantics(vyper_module, dummy_input_bundle)
-=======
-@pytest.mark.parametrize("code", code_invalid_checksum)
-def test_invalid_checksum(code, dummy_input_bundle):
-    with pytest.raises(InvalidLiteral):
         vyper_module = vy_ast.parse_to_ast(code)
-        semantics.analyze_module(vyper_module, dummy_input_bundle)
->>>>>>> b4429cf8
+        semantics.validate_semantics(vyper_module, dummy_input_bundle)