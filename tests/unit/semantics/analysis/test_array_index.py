import pytest

from vyper.ast import parse_to_ast
from vyper.exceptions import (
    ArrayIndexException,
    InvalidReference,
    TypeMismatch,
    UndeclaredDefinition,
)
from vyper.semantics.analysis import analyze_module


@pytest.mark.parametrize("value", ["address", "Bytes[10]", "decimal", "bool"])
def test_type_mismatch(namespace, value, dummy_input_bundle):
    code = f"""

a: uint256[3]

@internal
def foo(b: {value}):
    self.a[b] = 12
    """
    vyper_module = parse_to_ast(code)
    with pytest.raises(TypeMismatch):
        analyze_module(vyper_module, dummy_input_bundle)


@pytest.mark.parametrize("value", ["1.0", "0.0", "'foo'", "0x00", "b'\x01'", "False"])
def test_invalid_literal(namespace, value, dummy_input_bundle):
    code = f"""

a: uint256[3]

@internal
def foo():
    self.a[{value}] = 12
    """
    vyper_module = parse_to_ast(code)
    with pytest.raises(TypeMismatch):
<<<<<<< HEAD
        validate_semantics(vyper_module, dummy_input_bundle)
=======
        analyze_module(vyper_module, dummy_input_bundle)
>>>>>>> 48a5da46


@pytest.mark.parametrize("value", [-1, 3, -(2**127), 2**127 - 1, 2**256 - 1])
def test_out_of_bounds(namespace, value, dummy_input_bundle):
    code = f"""

a: uint256[3]

@internal
def foo():
    self.a[{value}] = 12
    """
    vyper_module = parse_to_ast(code)
    with pytest.raises(ArrayIndexException):
        analyze_module(vyper_module, dummy_input_bundle)


@pytest.mark.parametrize("value", ["b", "self.b"])
def test_undeclared_definition(namespace, value, dummy_input_bundle):
    code = f"""

a: uint256[3]

@internal
def foo():
    self.a[{value}] = 12
    """
    vyper_module = parse_to_ast(code)
    with pytest.raises(UndeclaredDefinition):
        analyze_module(vyper_module, dummy_input_bundle)


@pytest.mark.parametrize("value", ["a", "foo", "int128"])
def test_invalid_reference(namespace, value, dummy_input_bundle):
    code = f"""

a: uint256[3]

@internal
def foo():
    self.a[{value}] = 12
    """
    vyper_module = parse_to_ast(code)
    with pytest.raises(InvalidReference):
        analyze_module(vyper_module, dummy_input_bundle)<|MERGE_RESOLUTION|>--- conflicted
+++ resolved
@@ -37,11 +37,7 @@
     """
     vyper_module = parse_to_ast(code)
     with pytest.raises(TypeMismatch):
-<<<<<<< HEAD
-        validate_semantics(vyper_module, dummy_input_bundle)
-=======
         analyze_module(vyper_module, dummy_input_bundle)
->>>>>>> 48a5da46
 
 
 @pytest.mark.parametrize("value", [-1, 3, -(2**127), 2**127 - 1, 2**256 - 1])
