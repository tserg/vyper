from dataclasses import dataclass
from functools import cached_property
from typing import Dict, Optional, Tuple

from vyper import ast as vy_ast
from vyper.exceptions import CompilerPanic
from vyper.semantics.types import VyperType
from vyper.utils import MemoryPositions, mkalphanum

# dict from function names to signatures
FunctionSignatures = Dict[str, "FunctionSignature"]


@dataclass
class FunctionArg:
    name: str
    typ: VyperType
    ast_source: vy_ast.VyperNode


@dataclass
class FrameInfo:
    frame_start: int
    frame_size: int
    frame_vars: Dict[str, Tuple[int, VyperType]]

    @property
    def mem_used(self):
        return self.frame_size + MemoryPositions.RESERVED_MEMORY


# Function signature object
# TODO: merge with ContractFunction type
class FunctionSignature:
    def __init__(
        self,
        name,
        args,
        return_type,
        mutability,
        internal,
        nonreentrant_key,
        func_ast_code,
        is_from_json,
    ):
        self.name = name
        self.args = args
        self.return_type = return_type
        self.mutability = mutability
        self.internal = internal
        self.gas_estimate = None
        self.nonreentrant_key = nonreentrant_key
        self.func_ast_code = func_ast_code
        self.is_from_json = is_from_json

        self.set_default_args()

        # frame info is metadata that will be generated during codegen.
        self.frame_info: Optional[FrameInfo] = None

    def __str__(self):
        input_name = "def " + self.name + "(" + ",".join([str(arg.typ) for arg in self.args]) + ")"
        if self.return_type:
            return input_name + " -> " + str(self.return_type) + ":"
        return input_name + ":"

    def set_frame_info(self, frame_info):
        if self.frame_info is not None:
            raise CompilerPanic("sig.frame_info already set!")
        self.frame_info = frame_info

    @cached_property
    def _ir_identifier(self) -> str:
        # we could do a bit better than this but it just needs to be unique
        visibility = "internal" if self.internal else "external"
        argz = ",".join([str(arg.typ) for arg in self.args])
        ret = f"{visibility} {self.name} ({argz})"
        return mkalphanum(ret)

    # calculate the abi signature for a given set of kwargs
    def abi_signature_for_kwargs(self, kwargs):
        args = self.base_args + kwargs
        return self.name + "(" + ",".join([arg.typ.abi_type.selector_name() for arg in args]) + ")"

    @cached_property
    def base_signature(self):
        return self.abi_signature_for_kwargs([])

    @property
    # common entry point for external function with kwargs
    def external_function_base_entry_label(self):
        assert not self.internal

        return self._ir_identifier + "_common"

    @property
    def internal_function_label(self):
        assert self.internal, "why are you doing this"

        return self._ir_identifier

    @property
    def exit_sequence_label(self):
        return self._ir_identifier + "_cleanup"

    def set_default_args(self):
        """Split base from kwargs and set member data structures"""

        args = self.func_ast_code.args

        defaults = getattr(args, "defaults", [])
        num_base_args = len(args.args) - len(defaults)

        self.base_args = self.args[:num_base_args]
        self.default_args = self.args[num_base_args:]

        # Keep all the value to assign to default parameters.
        self.default_values = dict(zip([arg.name for arg in self.default_args], defaults))

    # Get a signature from a function definition
    @classmethod
    def from_definition(
        cls, func_ast, global_ctx, interface_def=False, is_from_json=False  # vy_ast.FunctionDef
    ):
        name = func_ast.name
        typ = func_ast._metadata["type"]

        args = []
        for arg, (argname, argtyp) in zip(func_ast.args.args, typ.arguments.items()):
            args.append(FunctionArg(argname, argtyp, arg))

        mutability = "nonpayable"  # Assume nonpayable by default
        nonreentrant_key = None
        is_internal = None

        # Update function properties from decorators
        # NOTE: Can't import enums here because of circular import
        for dec in func_ast.decorator_list:
            if isinstance(dec, vy_ast.Name) and dec.id in ("payable", "view", "pure"):
                mutability = dec.id
            elif isinstance(dec, vy_ast.Name) and dec.id == "internal":
                is_internal = True
            elif isinstance(dec, vy_ast.Name) and dec.id == "external":
                is_internal = False
            elif isinstance(dec, vy_ast.Call) and dec.func.id == "nonreentrant":
                nonreentrant_key = dec.args[0].s

<<<<<<< HEAD
        if constant_override:
            # In case this override is abused, match previous behavior
            if mutability == "payable":
                raise StructureException(f"Function {name} cannot be both constant and payable.")
            mutability = "view"
=======
        # Determine the return type and whether or not it's constant. Expects something
        # of the form:
        # def foo(): ...
        # def foo() -> int128: ...
        # If there is no return type, ie. it's of the form def foo(): ...
        # and NOT def foo() -> type: ..., then it's null
        return_type = None
        if func_ast.returns:
            return_type = global_ctx.parse_type(func_ast.returns)
            # sanity check: Output type must be canonicalizable
            assert return_type.abi_type.selector_name()
>>>>>>> c58312fc

        return cls(
            name,
            args,
            typ.return_type,
            mutability,
            is_internal,
            nonreentrant_key,
            func_ast,
            is_from_json,
        )

    @property
    def is_default_func(self):
        return self.name == "__default__"

    @property
    def is_init_func(self):
        return self.name == "__init__"

    @property
    def is_regular_function(self):
        return not self.is_default_func and not self.is_init_func<|MERGE_RESOLUTION|>--- conflicted
+++ resolved
@@ -145,26 +145,6 @@
             elif isinstance(dec, vy_ast.Call) and dec.func.id == "nonreentrant":
                 nonreentrant_key = dec.args[0].s
 
-<<<<<<< HEAD
-        if constant_override:
-            # In case this override is abused, match previous behavior
-            if mutability == "payable":
-                raise StructureException(f"Function {name} cannot be both constant and payable.")
-            mutability = "view"
-=======
-        # Determine the return type and whether or not it's constant. Expects something
-        # of the form:
-        # def foo(): ...
-        # def foo() -> int128: ...
-        # If there is no return type, ie. it's of the form def foo(): ...
-        # and NOT def foo() -> type: ..., then it's null
-        return_type = None
-        if func_ast.returns:
-            return_type = global_ctx.parse_type(func_ast.returns)
-            # sanity check: Output type must be canonicalizable
-            assert return_type.abi_type.selector_name()
->>>>>>> c58312fc
-
         return cls(
             name,
             args,
