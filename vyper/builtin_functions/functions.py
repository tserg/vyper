--- conflicted
+++ resolved
@@ -2531,7 +2531,6 @@
             )
 
 
-<<<<<<< HEAD
 class Append(BuiltinFunction):
     _id = "append"
 
@@ -2636,10 +2635,7 @@
                 return IRnode.from_list(b1.resolve(b2.resolve(ret)), typ=typ, location=location)
 
 
-class _MinMaxValue(BuiltinFunction):
-=======
 class _MinMaxValue(FoldedFunction):
->>>>>>> c71b0238
     _inputs = [("typename", "TYPE_DEFINITION")]
 
     def evaluate(self, node):
