import enum
import hashlib
import math
import operator
from dataclasses import dataclass
from decimal import Decimal
from typing import Any

import eth_abi.exceptions
from eth_abi import decode_single, encode_single
from eth_utils import add_0x_prefix, remove_0x_prefix

from vyper import ast as vy_ast
from vyper.abi_types import ABI_Tuple
from vyper.address_space import MEMORY, STORAGE
from vyper.ast.signatures.function_signature import VariableRecord
from vyper.ast.validation import validate_call_args
from vyper.builtin_functions.convert import convert
from vyper.codegen.abi_encoder import abi_encode
from vyper.codegen.context import Context
from vyper.codegen.core import (
    STORE,
    IRnode,
    add_ofst,
    bytes_data_ptr,
    check_external_call,
    clamp_basetype,
    copy_bytes,
    ensure_in_memory,
    eval_seq,
    get_bytearray_length,
    get_element_ptr,
    ir_tuple_from_args,
    promote_signed_int,
    unwrap_location,
)
from vyper.codegen.expr import Expr
from vyper.codegen.keccak256_helper import keccak256_helper
from vyper.codegen.types import (
    BYTES_M_TYPES,
    INTEGER_TYPES,
    BaseType,
    ByteArrayLike,
    ByteArrayType,
    SArrayType,
    StringType,
    TupleType,
    get_type_for_exact_size,
    is_base_type,
    is_bytes_m_type,
    parse_bytes_m_info,
    parse_decimal_info,
    parse_integer_typeinfo,
)
from vyper.evm.opcodes import version_check
from vyper.exceptions import (
    ArgumentException,
    CompilerPanic,
    InvalidLiteral,
    InvalidType,
    OverflowException,
    StateAccessViolation,
    StructureException,
    TypeMismatch,
    UnfoldableNode,
    VyperException,
    ZeroDivisionException,
)
from vyper.semantics.types import BoolDefinition, DynamicArrayPrimitive, TupleDefinition
from vyper.semantics.types.abstract import (
    ArrayValueAbstractType,
    BytesAbstractType,
    IntegerAbstractType,
    NumericAbstractType,
    SignedIntegerAbstractType,
)
from vyper.semantics.types.bases import DataLocation, ValueTypeDefinition
from vyper.semantics.types.indexable.sequence import ArrayDefinition
from vyper.semantics.types.utils import get_type_from_annotation
from vyper.semantics.types.value.address import AddressDefinition
from vyper.semantics.types.value.array_value import (
    BytesArrayDefinition,
    BytesArrayPrimitive,
    StringDefinition,
    StringPrimitive,
)
from vyper.semantics.types.value.bytes_fixed import Bytes32Definition
from vyper.semantics.types.value.numeric import Int256Definition  # type: ignore
from vyper.semantics.types.value.numeric import Uint256Definition  # type: ignore
from vyper.semantics.types.value.numeric import DecimalDefinition
from vyper.semantics.validation.utils import (
    get_common_types,
    get_exact_type_from_node,
    get_possible_types_from_node,
    validate_expected_type,
)
from vyper.utils import (
    DECIMAL_DIVISOR,
    MemoryPositions,
    SizeLimits,
    abi_method_id,
    bytes_to_int,
    checksum_encode,
    fourbytes_to_int,
    keccak256,
<<<<<<< HEAD
    round_towards_zero,
    unsigned_to_signed,
=======
    vyper_warn,
>>>>>>> 48e326f0
)

from .signatures import Optional, validate_inputs

SHA256_ADDRESS = 2
SHA256_BASE_GAS = 60
SHA256_PER_WORD_GAS = 12


class _SimpleBuiltinFunction:
    def fetch_call_return(self, node):
        validate_call_args(node, len(self._inputs), getattr(self, "_kwargs", []))
        for arg, (_, expected) in zip(node.args, self._inputs):
            validate_expected_type(arg, expected)

        if self._return_type:
            return self._return_type

    def infer_arg_types(self, node):
        return [i[1] for i in self._inputs]


class Floor(_SimpleBuiltinFunction):

    _id = "floor"
    _inputs = [("value", DecimalDefinition())]
    # TODO: maybe use int136?
    _return_type = Int256Definition()

    def evaluate(self, node):
        validate_call_args(node, 1)
        if not isinstance(node.args[0], vy_ast.Decimal):
            raise UnfoldableNode

        value = math.floor(node.args[0].value)
        return vy_ast.Int.from_node(node, value=value)

    @validate_inputs
    def build_IR(self, expr, args, kwargs, context):
        return IRnode.from_list(
            [
                "if",
                ["slt", args[0], 0],
                ["sdiv", ["sub", args[0], DECIMAL_DIVISOR - 1], DECIMAL_DIVISOR],
                ["sdiv", args[0], DECIMAL_DIVISOR],
            ],
            typ=BaseType("int256"),
        )


class Ceil(_SimpleBuiltinFunction):

    _id = "ceil"
    _inputs = [("value", DecimalDefinition())]
    # TODO: maybe use int136?
    _return_type = Int256Definition()

    def evaluate(self, node):
        validate_call_args(node, 1)
        if not isinstance(node.args[0], vy_ast.Decimal):
            raise UnfoldableNode

        value = math.ceil(node.args[0].value)
        return vy_ast.Int.from_node(node, value=value)

    @validate_inputs
    def build_IR(self, expr, args, kwargs, context):
        return IRnode.from_list(
            [
                "if",
                ["slt", args[0], 0],
                ["sdiv", args[0], DECIMAL_DIVISOR],
                ["sdiv", ["add", args[0], DECIMAL_DIVISOR - 1], DECIMAL_DIVISOR],
            ],
            typ=BaseType("int256"),
        )


@dataclass
class SimpleVyperType:
    """
    Simple class to model Vyper types.
    """

    type_name: str
    type_bytes: int  # number of nonzero bytes this type can take
    type_class: str  # e.g. int, bytes, String, decimal
    info: Any  # e.g. DecimalInfo

    @property
    def abi_type(self):
        if self.type_name == "decimal":
            return "fixed168x10"
        if self.type_class in ("Bytes", "String"):
            return self.type_class.lower()
        return self.type_name


class _OutOfBounds(Exception):
    """
    A Python-level conversion is out of bounds
    """

    pass


def parse_type(typename):
    if typename.startswith(("uint", "int")):
        info = parse_integer_typeinfo(typename)
        assert info.bits % 8 == 0
        return SimpleVyperType(typename, info.bits // 8, "int", info)
    elif typename == "decimal":
        info = parse_decimal_info(typename)
        assert info.bits % 8 == 0
        return SimpleVyperType(typename, info.bits // 8, "decimal", info)
    elif typename.startswith("bytes"):
        info = parse_bytes_m_info(typename)
        return SimpleVyperType(typename, info.m, "bytes", info)
    elif typename.startswith("Bytes"):
        assert typename == "Bytes[32]"  # TODO test others
        return SimpleVyperType(typename, 32, "Bytes", None)
    elif typename.startswith("String"):
        assert typename == "String[32]"  # TODO test others
        return SimpleVyperType(typename, 32, "String", None)
    elif typename == "address":
        return SimpleVyperType(typename, 20, "address", None)
    elif typename == "bool":
        return SimpleVyperType(typename, 1, "bool", None)

    raise AssertionError(f"no info {typename}")


class _PadDirection(enum.Enum):
    Left = enum.auto()
    Right = enum.auto()


def _padding_direction(typ):
    detail = parse_type(typ)
    if detail.type_class in ("bytes", "String", "Bytes"):
        return _PadDirection.Right
    return _PadDirection.Left


def _padconvert(val_bits, direction, n, padding_byte=None):
    """
    Takes the ABI representation of a value, and convert the padding if needed.
    If fill_zeroes is false, the two halves of the bytestring are just swapped
    and the dirty bytes remain dirty. If fill_zeroes is true, the the padding
    bytes get set to 0
    """
    assert len(val_bits) == 32

    # convert left-padded to right-padded
    if direction == _PadDirection.Right:
        tail = val_bits[:-n]
        if padding_byte is not None:
            tail = padding_byte * len(tail)
        return val_bits[-n:] + tail

    # right- to left- padded
    if direction == _PadDirection.Left:
        head = val_bits[n:]
        if padding_byte is not None:
            head = padding_byte * len(head)
        return head + val_bits[:n]


def _from_bits(val_bits, o_typ):
    # o_typ: the type to convert to
    detail = parse_type(o_typ)
    try:
        return decode_single(detail.abi_type, val_bits)
    except eth_abi.exceptions.NonEmptyPaddingBytes:
        raise _OutOfBounds() from None


def _to_bits(val, i_typ):
    # i_typ: the type to convert from
    detail = parse_type(i_typ)
    return encode_single(detail.abi_type, val)


def _signextend(val_bytes, bits):
    as_uint = int.from_bytes(val_bytes, byteorder="big")

    as_sint = unsigned_to_signed(as_uint, bits)

    return (as_sint % 2 ** 256).to_bytes(32, byteorder="big")


def _convert_decimal_to_int(val, o_typ):
    # note special behavior for decimal: catch OOB before truncation.
    if not SizeLimits.in_bounds(o_typ, val):
        return None

    return round_towards_zero(val)


def _convert_int_to_decimal(val, o_typ):
    detail = parse_type(o_typ)
    ret = Decimal(val)
    # note: SizeLimits.in_bounds is for the EVM int value, not the python value
    lo, hi = detail.info.decimal_bounds
    if not lo <= ret <= hi:
        return None

    return ret


def py_convert(val, i_typ, o_typ):
    """
    Perform conversion on the Python representation of a Vyper value.
    Returns None if the conversion is invalid (i.e., would revert in Vyper)
    """
    i_detail = parse_type(i_typ)
    o_detail = parse_type(o_typ)

    if i_detail.type_class == "int" and o_detail.type_class == "int":
        if not SizeLimits.in_bounds(o_typ, val):
            return None
        return val

    if i_typ == "decimal" and o_typ in INTEGER_TYPES:
        return _convert_decimal_to_int(val, o_typ)

    if i_detail.type_class in ("bool", "int") and o_typ == "decimal":
        # Note: Decimal(True) == Decimal("1")
        return _convert_int_to_decimal(val, o_typ)

    val_bits = _to_bits(val, i_typ)

    if i_detail.type_class in ("Bytes", "String"):
        val_bits = val_bits[32:]

    if _padding_direction(i_typ) != _padding_direction(o_typ):
        # subtle! the padding conversion follows the bytes argument
        if i_detail.type_class in ("bytes", "Bytes"):
            n = i_detail.type_bytes
            padding_byte = None
        else:
            # output type is bytes
            n = o_detail.type_bytes
            padding_byte = b"\x00"

        val_bits = _padconvert(val_bits, _padding_direction(o_typ), n, padding_byte)

    if getattr(o_detail.info, "is_signed", False) and i_detail.type_class == "bytes":
        n_bits = i_detail.type_bytes * 8
        val_bits = _signextend(val_bits, n_bits)

    try:
        if o_typ == "bool":
            return _from_bits(val_bits, "uint256") != 0

        ret = _from_bits(val_bits, o_typ)

        if o_typ == "address":
            return checksum_encode(ret)
        return ret

    except _OutOfBounds:
        return None


class Convert:

    _id = "convert"

    def _get_target_type(self, node):
        return get_type_from_annotation(node.args[1], DataLocation.MEMORY)

    def _get_value_type(self, node):
        value_types = get_possible_types_from_node(node.args[0])
        if len(value_types) == 0:
            raise StructureException("Ambiguous type for value", node)
        return value_types.pop()

    def evaluate(self, node):
        if not isinstance(node.args[0], (vy_ast.Int, vy_ast.Hex, vy_ast.NameConstant)):
            # Unable to fold if node is not a literal
            raise UnfoldableNode

        validate_call_args(node, 2)
        target_type = self._get_target_type(node)
        value_type = self._get_value_type(node)
        value = node.args[0].value
        if isinstance(node.args[0], vy_ast.Hex):
            value = bytes.fromhex(remove_0x_prefix(value))
        value = py_convert(value, value_type._id, target_type._id)

        if not value:
            # Conversion is invalid but this exception can be raised in codegen
            raise UnfoldableNode

        if target_type._id in INTEGER_TYPES:
            return vy_ast.Int.from_node(node, value=value)

        elif target_type._id in BYTES_M_TYPES:
            return vy_ast.Hex.from_node(node, value=add_0x_prefix(value.hex()))

        elif target_type._id == "address":
            return vy_ast.Hex.from_node(node, value=value)

        elif target_type._id == "bool":
            return vy_ast.NameConstant.from_node(node, value=value)

        elif target_type._id == "Decimal":
            return vy_ast.Decimal.from_node(node, value=value)

        raise UnfoldableNode

    def fetch_call_return(self, node):
        validate_call_args(node, 2)
        target_type = self._get_target_type(node)
        validate_expected_type(node.args[0], ValueTypeDefinition())

        # block conversions between same type
        try:
            validate_expected_type(node.args[0], target_type)
        except VyperException:
            pass
        else:
            if not isinstance(target_type, Uint256Definition):
                raise InvalidType(f"Value and target type are both '{target_type}'", node)

        # note: more type conversion validation happens in convert.py
        return target_type

    def infer_arg_types(self, node):
        target_type = self._get_target_type(node)
        value_type = self._get_value_type(node)
        if target_type.compare_type(value_type):
            raise InvalidType(f"Value and target type are both '{target_type}'", node)
        return [value_type, target_type]

    def build_IR(self, expr, context):
        return convert(expr, context)


ADHOC_SLICE_NODE_MACROS = ["~calldata", "~selfcode", "~extcode"]


def _build_adhoc_slice_node(sub: IRnode, start: IRnode, length: IRnode, context: Context) -> IRnode:
    assert length.is_literal, "typechecker failed"

    dst_typ = ByteArrayType(maxlen=length.value)
    # allocate a buffer for the return value
    np = context.new_internal_variable(dst_typ)

    # `msg.data` by `calldatacopy`
    if sub.value == "~calldata":
        node = [
            "seq",
            ["assert", ["le", ["add", start, length], "calldatasize"]],  # runtime bounds check
            ["mstore", np, length],
            ["calldatacopy", np + 32, start, length],
            np,
        ]

    # `self.code` by `codecopy`
    elif sub.value == "~selfcode":
        node = [
            "seq",
            ["assert", ["le", ["add", start, length], "codesize"]],  # runtime bounds check
            ["mstore", np, length],
            ["codecopy", np + 32, start, length],
            np,
        ]

    # `<address>.code` by `extcodecopy`
    else:
        assert sub.value == "~extcode" and len(sub.args) == 1
        node = [
            "with",
            "_extcode_address",
            sub.args[0],
            [
                "seq",
                # runtime bounds check
                [
                    "assert",
                    ["le", ["add", start, length], ["extcodesize", "_extcode_address"]],
                ],
                ["mstore", np, length],
                ["extcodecopy", "_extcode_address", np + 32, start, length],
                np,
            ],
        ]

    return IRnode.from_list(node, typ=ByteArrayType(length.value), location=MEMORY)


class Slice:

    _id = "slice"
    _inputs = [("b", ("Bytes", "bytes32", "String")), ("start", "uint256"), ("length", "uint256")]
    _return_type = None

    def _get_slice_type(self, node):
        return get_possible_types_from_node(node.args[0]).pop()

    def fetch_call_return(self, node):
        validate_call_args(node, 3)

        validate_expected_type(node.args[0], (BytesAbstractType(), StringPrimitive()))

        arg_type = self._get_slice_type(node)

        try:
            validate_expected_type(node.args[0], StringPrimitive())
            return_type = StringDefinition()
        except VyperException:
            return_type = BytesArrayDefinition()

        for arg in node.args[1:]:
            validate_expected_type(arg, Uint256Definition())

        # validate start and length are in bounds

        arg = node.args[0]
        start_expr = node.args[1]
        length_expr = node.args[2]

        # CMC 2022-03-22 NOTE slight code duplication with semantics/validation/local
        is_adhoc_slice = arg.get("attr") == "code" or (
            arg.get("value.id") == "msg" and arg.get("attr") == "data"
        )

        start_literal = start_expr.value if isinstance(start_expr, vy_ast.Int) else None
        length_literal = length_expr.value if isinstance(length_expr, vy_ast.Int) else None

        if not is_adhoc_slice:
            if length_literal is not None:
                if length_literal < 1:
                    raise ArgumentException("Length cannot be less than 1", length_expr)

                if length_literal > arg_type.length:
                    raise ArgumentException(f"slice out of bounds for {arg_type}", length_expr)

            if start_literal is not None:
                if start_literal > arg_type.length:
                    raise ArgumentException("slice out of bounds for {arg_type}", start_expr)
                if length_literal is not None and start_literal + length_literal > arg_type.length:
                    raise ArgumentException("slice out of bounds for {arg_type}", node)

        # we know the length statically
        if length_literal is not None:
            return_type.set_length(length_literal)
        else:
            return_type.set_min_length(arg_type.length)

        return return_type

    def infer_arg_types(self, node):
        slice_type = self._get_slice_type(node)
        return [slice_type, Uint256Definition(), Uint256Definition()]

    @validate_inputs
    def build_IR(self, expr, args, kwargs, context):

        src, start, length = args

        # Handle `msg.data`, `self.code`, and `<address>.code`
        if src.value in ADHOC_SLICE_NODE_MACROS:
            return _build_adhoc_slice_node(src, start, length, context)

        is_bytes32 = is_base_type(src.typ, "bytes32")
        if src.location is None:
            # it's not a pointer; force it to be one since
            # copy_bytes works on pointers.
            assert is_bytes32, src
            src = ensure_in_memory(src, context)

        with src.cache_when_complex("src") as (b1, src), start.cache_when_complex("start") as (
            b2,
            start,
        ), length.cache_when_complex("length") as (b3, length):

            if is_bytes32:
                src_maxlen = 32
            else:
                src_maxlen = src.typ.maxlen

            dst_maxlen = length.value if length.is_literal else src_maxlen

            buflen = dst_maxlen

            # add 32 bytes to the buffer size bc word access might
            # be unaligned (see below)
            if src.location == STORAGE:
                buflen += 32

            # Get returntype string or bytes
            assert isinstance(src.typ, ByteArrayLike) or is_bytes32
            if isinstance(src.typ, StringType):
                dst_typ = StringType(maxlen=dst_maxlen)
            else:
                dst_typ = ByteArrayType(maxlen=dst_maxlen)

            # allocate a buffer for the return value
            buf = context.new_internal_variable(ByteArrayType(buflen))
            # assign it the correct return type.
            # (note mismatch between dst_maxlen and buflen)
            dst = IRnode.from_list(buf, typ=dst_typ, location=MEMORY)

            dst_data = bytes_data_ptr(dst)

            if is_bytes32:
                src_len = 32
                src_data = src
            else:
                src_len = get_bytearray_length(src)
                src_data = bytes_data_ptr(src)

            # general case. byte-for-byte copy
            if src.location == STORAGE:
                # because slice uses byte-addressing but storage
                # is word-aligned, this algorithm starts at some number
                # of bytes before the data section starts, and might copy
                # an extra word. the pseudocode is:
                #   dst_data = dst + 32
                #   copy_dst = dst_data - start % 32
                #   src_data = src + 32
                #   copy_src = src_data + (start - start % 32) / 32
                #            = src_data + (start // 32)
                #   copy_bytes(copy_dst, copy_src, length)
                #   //set length AFTER copy because the length word has been clobbered!
                #   mstore(src, length)

                # start at the first word-aligned address before `start`
                # e.g. start == byte 7 -> we start copying from byte 0
                #      start == byte 32 -> we start copying from byte 32
                copy_src = IRnode.from_list(
                    ["add", src_data, ["div", start, 32]],
                    location=src.location,
                )

                # e.g. start == byte 0 -> we copy to dst_data + 0
                #      start == byte 7 -> we copy to dst_data - 7
                #      start == byte 33 -> we copy to dst_data - 1
                # TODO add optimizer rule for modulus-powers-of-two
                copy_dst = IRnode.from_list(
                    ["sub", dst_data, ["mod", start, 32]], location=dst.location
                )

                # len + (32 if start % 32 > 0 else 0)
                copy_len = ["add", length, ["mul", 32, ["iszero", ["iszero", ["mod", start, 32]]]]]
                copy_maxlen = buflen

            else:
                # all other address spaces (mem, calldata, code) we have
                # byte-aligned access so we can just do the easy thing,
                # memcopy(dst_data, src_data + dst_data)

                copy_src = add_ofst(src_data, start)
                copy_dst = dst_data
                copy_len = length
                copy_maxlen = buflen

            do_copy = copy_bytes(
                copy_dst,
                copy_src,
                copy_len,
                copy_maxlen,
            )

            ret = [
                "seq",
                # make sure we don't overrun the source buffer
                ["assert", ["le", ["add", start, length], src_len]],  # bounds check
                do_copy,
                ["mstore", dst, length],  # set length
                dst,  # return pointer to dst
            ]
            ret = IRnode.from_list(ret, typ=dst_typ, location=MEMORY)
            return b1.resolve(b2.resolve(b3.resolve(ret)))


class Len(_SimpleBuiltinFunction):

    _id = "len"
    _inputs = [("b", (ArrayValueAbstractType(), DynamicArrayPrimitive()))]
    _return_type = Uint256Definition()

    def evaluate(self, node):
        validate_call_args(node, 1)
        arg = node.args[0]
        if isinstance(arg, (vy_ast.Str, vy_ast.Bytes)):
            length = len(arg.value)
        elif isinstance(arg, vy_ast.Hex):
            # 2 characters represent 1 byte and we subtract 1 to ignore the leading `0x`
            length = len(arg.value) // 2 - 1
        else:
            raise UnfoldableNode

        return vy_ast.Int.from_node(node, value=length)

    def build_IR(self, node, context):
        arg = Expr(node.args[0], context).ir_node
        if arg.value == "~calldata":
            return IRnode.from_list(["calldatasize"], typ="uint256")
        return get_bytearray_length(arg)


class Concat:

    _id = "concat"

    def _get_concat_types(self, node):
        res = []
        for arg in node.args:
            res.append(get_possible_types_from_node(arg).pop())
        return res

    def fetch_call_return(self, node):
        if len(node.args) < 2:
            raise ArgumentException("Invalid argument count: expected at least 2", node)

        if node.keywords:
            raise ArgumentException("Keyword arguments are not accepted here", node.keywords[0])

        type_ = None
        for expected in (BytesAbstractType(), StringPrimitive()):
            try:
                validate_expected_type(node.args[0], expected)
                type_ = expected
            except (InvalidType, TypeMismatch):
                pass
        if type_ is None:
            raise TypeMismatch("Concat values must be bytes or string", node.args[0])

        length = 0
        for arg in node.args[1:]:
            validate_expected_type(arg, type_)

        length = 0
        for arg_type in self._get_concat_types(node):
            length += arg_type.length

        if isinstance(type_, BytesAbstractType):
            return_type = BytesArrayDefinition()
        else:
            return_type = StringDefinition()
        return_type.set_length(length)
        return return_type

    def infer_arg_types(self, node):
        return self._get_concat_types(node)

    def build_IR(self, expr, context):
        args = [Expr(arg, context).ir_node for arg in expr.args]
        if len(args) < 2:
            raise StructureException("Concat expects at least two arguments", expr)

        prev_type = ""
        for _, (expr_arg, arg) in enumerate(zip(expr.args, args)):
            if not isinstance(arg.typ, ByteArrayLike) and not is_bytes_m_type(arg.typ):
                raise TypeMismatch("Concat expects string, bytes or bytes32 objects", expr_arg)

            current_type = (
                "Bytes"
                if isinstance(arg.typ, ByteArrayType) or is_bytes_m_type(arg.typ)
                else "String"
            )
            if prev_type and current_type != prev_type:
                raise TypeMismatch(
                    (
                        "Concat expects consistent use of string or byte types, "
                        "user either bytes or string."
                    ),
                    expr_arg,
                )
            prev_type = current_type

        # Maximum length of the output
        dst_maxlen = sum(
            [
                arg.typ.maxlen if isinstance(arg.typ, ByteArrayLike) else arg.typ._bytes_info.m
                for arg in args
            ]
        )

        if current_type == "String":
            ret_typ = StringType(maxlen=dst_maxlen)
        else:
            ret_typ = ByteArrayType(maxlen=dst_maxlen)

        # Node representing the position of the output in memory
        dst = IRnode.from_list(
            context.new_internal_variable(ret_typ),
            typ=ret_typ,
            location=MEMORY,
            annotation="concat destination",
        )

        ret = ["seq"]
        # stack item representing our current offset in the dst buffer
        ofst = "concat_ofst"

        # TODO: optimize for the case where all lengths are statically known.
        for arg in args:

            dst_data = add_ofst(bytes_data_ptr(dst), ofst)

            if isinstance(arg.typ, ByteArrayLike):
                # Ignore empty strings
                if arg.typ.maxlen == 0:
                    continue

                with arg.cache_when_complex("arg") as (b1, arg):
                    argdata = bytes_data_ptr(arg)

                    with get_bytearray_length(arg).cache_when_complex("len") as (b2, arglen):

                        do_copy = [
                            "seq",
                            copy_bytes(dst_data, argdata, arglen, arg.typ.maxlen),
                            ["set", ofst, ["add", ofst, arglen]],
                        ]
                        ret.append(b1.resolve(b2.resolve(do_copy)))

            else:
                ret.append(STORE(dst_data, unwrap_location(arg)))
                ret.append(["set", ofst, ["add", ofst, arg.typ._bytes_info.m]])

        ret.append(STORE(dst, ofst))

        # Memory location of the output
        ret.append(dst)

        return IRnode.from_list(
            ["with", ofst, 0, ret],
            typ=ret_typ,
            location=MEMORY,
            annotation="concat",
        )


class Keccak256(_SimpleBuiltinFunction):

    _id = "keccak256"
    _inputs = [("value", (Bytes32Definition(), BytesArrayPrimitive(), StringPrimitive()))]
    _return_type = Bytes32Definition()

    def evaluate(self, node):
        validate_call_args(node, 1)
        if isinstance(node.args[0], vy_ast.Bytes):
            value = node.args[0].value
        elif isinstance(node.args[0], vy_ast.Str):
            value = node.args[0].value.encode()
        elif isinstance(node.args[0], vy_ast.Hex):
            length = len(node.args[0].value) // 2 - 1
            value = int(node.args[0].value, 16).to_bytes(length, "big")
        else:
            raise UnfoldableNode

        hash_ = f"0x{keccak256(value).hex()}"
        return vy_ast.Hex.from_node(node, value=hash_)

    @validate_inputs
    def build_IR(self, expr, args, kwargs, context):
        assert len(args) == 1
        return keccak256_helper(expr, args[0], context)


def _make_sha256_call(inp_start, inp_len, out_start, out_len):
    return [
        "assert",
        [
            "staticcall",
            ["gas"],  # gas
            SHA256_ADDRESS,  # address
            inp_start,
            inp_len,
            out_start,
            out_len,
        ],
    ]


class Sha256(_SimpleBuiltinFunction):

    _id = "sha256"
    _inputs = [("value", (Bytes32Definition(), BytesArrayPrimitive(), StringPrimitive()))]
    _return_type = Bytes32Definition()

    def evaluate(self, node):
        validate_call_args(node, 1)
        if isinstance(node.args[0], vy_ast.Bytes):
            value = node.args[0].value
        elif isinstance(node.args[0], vy_ast.Str):
            value = node.args[0].value.encode()
        elif isinstance(node.args[0], vy_ast.Hex):
            length = len(node.args[0].value) // 2 - 1
            value = int(node.args[0].value, 16).to_bytes(length, "big")
        else:
            raise UnfoldableNode

        hash_ = f"0x{hashlib.sha256(value).hexdigest()}"
        return vy_ast.Hex.from_node(node, value=hash_)

    @validate_inputs
    def build_IR(self, expr, args, kwargs, context):
        sub = args[0]
        # bytes32 input
        if is_base_type(sub.typ, "bytes32"):
            return IRnode.from_list(
                [
                    "seq",
                    ["mstore", MemoryPositions.FREE_VAR_SPACE, sub],
                    _make_sha256_call(
                        inp_start=MemoryPositions.FREE_VAR_SPACE,
                        inp_len=32,
                        out_start=MemoryPositions.FREE_VAR_SPACE,
                        out_len=32,
                    ),
                    ["mload", MemoryPositions.FREE_VAR_SPACE],  # push value onto stack
                ],
                typ=BaseType("bytes32"),
                add_gas_estimate=SHA256_BASE_GAS + 1 * SHA256_PER_WORD_GAS,
            )
        # bytearay-like input
        # special case if it's already in memory
        sub = ensure_in_memory(sub, context)

        return IRnode.from_list(
            [
                "with",
                "_sub",
                sub,
                [
                    "seq",
                    _make_sha256_call(
                        # TODO use add_ofst if sub is statically known
                        inp_start=["add", "_sub", 32],
                        inp_len=["mload", "_sub"],
                        out_start=MemoryPositions.FREE_VAR_SPACE,
                        out_len=32,
                    ),
                    ["mload", MemoryPositions.FREE_VAR_SPACE],
                ],
            ],
            typ=BaseType("bytes32"),
            add_gas_estimate=SHA256_BASE_GAS + sub.typ.maxlen * SHA256_PER_WORD_GAS,
        )


class MethodID:

    _id = "method_id"

    def evaluate(self, node):
        validate_call_args(node, 1, ["output_type"])

        args = node.args
        if not isinstance(args[0], vy_ast.Str):
            raise InvalidType("method id must be given as a literal string", args[0])
        if " " in args[0].value:
            raise InvalidLiteral("Invalid function signature - no spaces allowed.")

        if node.keywords:
            return_type = get_type_from_annotation(node.keywords[0].value, DataLocation.UNSET)
            if isinstance(return_type, Bytes32Definition):
                length = 32
            elif isinstance(return_type, BytesArrayDefinition) and return_type.length == 4:
                length = 4
            else:
                raise ArgumentException("output_type must be bytes[4] or bytes32", node.keywords[0])
        else:
            # if `output_type` is not given, default to `bytes[4]`
            length = 4

        method_id = fourbytes_to_int(keccak256(args[0].value.encode())[:4])
        value = method_id.to_bytes(length, "big")

        if length == 32:
            return vy_ast.Hex.from_node(node, value=f"0x{value.hex()}")
        elif length == 4:
            return vy_ast.Bytes.from_node(node, value=value)
        else:
            raise CompilerPanic

    def fetch_call_return(self, node):
        raise CompilerPanic("method_id should always be folded")

    def build_IR(self, *args, **kwargs):
        raise CompilerPanic("method_id should always be folded")


class ECRecover(_SimpleBuiltinFunction):

    _id = "ecrecover"
    _inputs = [
        ("hash", Bytes32Definition()),
        ("v", Uint256Definition()),
        ("r", Uint256Definition()),
        ("s", Uint256Definition()),
    ]
    _return_type = AddressDefinition()

    @validate_inputs
    def build_IR(self, expr, args, kwargs, context):
        placeholder_node = IRnode.from_list(
            context.new_internal_variable(ByteArrayType(128)),
            typ=ByteArrayType(128),
            location=MEMORY,
        )
        return IRnode.from_list(
            [
                "seq",
                ["mstore", placeholder_node, args[0]],
                ["mstore", ["add", placeholder_node, 32], args[1]],
                ["mstore", ["add", placeholder_node, 64], args[2]],
                ["mstore", ["add", placeholder_node, 96], args[3]],
                [
                    "pop",
                    [
                        "staticcall",
                        ["gas"],
                        1,
                        placeholder_node,
                        128,
                        MemoryPositions.FREE_VAR_SPACE,
                        32,
                    ],
                ],
                ["mload", MemoryPositions.FREE_VAR_SPACE],
            ],
            typ=BaseType("address"),
        )


def _getelem(arg, ind):
    return unwrap_location(get_element_ptr(arg, IRnode.from_list(ind, "int128")))


class ECAdd(_SimpleBuiltinFunction):

    _id = "ecadd"
    _inputs = [
        ("a", ArrayDefinition(Uint256Definition(), 2)),
        ("b", ArrayDefinition(Uint256Definition(), 2)),
    ]
    _return_type = ArrayDefinition(Uint256Definition(), 2)

    @validate_inputs
    def build_IR(self, expr, args, kwargs, context):
        placeholder_node = IRnode.from_list(
            context.new_internal_variable(ByteArrayType(128)),
            typ=ByteArrayType(128),
            location=MEMORY,
        )
        o = IRnode.from_list(
            [
                "seq",
                ["mstore", placeholder_node, _getelem(args[0], 0)],
                ["mstore", ["add", placeholder_node, 32], _getelem(args[0], 1)],
                ["mstore", ["add", placeholder_node, 64], _getelem(args[1], 0)],
                ["mstore", ["add", placeholder_node, 96], _getelem(args[1], 1)],
                ["assert", ["staticcall", ["gas"], 6, placeholder_node, 128, placeholder_node, 64]],
                placeholder_node,
            ],
            typ=SArrayType(BaseType("uint256"), 2),
            location=MEMORY,
        )
        return o


class ECMul(_SimpleBuiltinFunction):

    _id = "ecmul"
    _inputs = [("point", ArrayDefinition(Uint256Definition(), 2)), ("scalar", Uint256Definition())]
    _return_type = ArrayDefinition(Uint256Definition(), 2)

    @validate_inputs
    def build_IR(self, expr, args, kwargs, context):
        placeholder_node = IRnode.from_list(
            context.new_internal_variable(ByteArrayType(128)),
            typ=ByteArrayType(128),
            location=MEMORY,
        )
        o = IRnode.from_list(
            [
                "seq",
                ["mstore", placeholder_node, _getelem(args[0], 0)],
                ["mstore", ["add", placeholder_node, 32], _getelem(args[0], 1)],
                ["mstore", ["add", placeholder_node, 64], args[1]],
                ["assert", ["staticcall", ["gas"], 7, placeholder_node, 96, placeholder_node, 64]],
                placeholder_node,
            ],
            typ=SArrayType(BaseType("uint256"), 2),
            location=MEMORY,
        )
        return o


def _generic_element_getter(op):
    def f(index):
        return IRnode.from_list(
            [op, ["add", "_sub", ["add", 32, ["mul", 32, index]]]],
            typ=BaseType("int128"),
        )

    return f


def _storage_element_getter(index):
    return IRnode.from_list(
        ["sload", ["add", "_sub", ["add", 1, index]]],
        typ=BaseType("int128"),
    )


class Extract32(_SimpleBuiltinFunction):

    _id = "extract32"
    _inputs = [("b", BytesArrayPrimitive()), ("start", SignedIntegerAbstractType())]
    _kwargs = {"output_type": Optional("name_literal", "bytes32")}
    _return_type = None

    def fetch_call_return(self, node):
        super().fetch_call_return(node)
        if node.keywords:
            return_type = get_type_from_annotation(node.keywords[0].value, DataLocation.MEMORY)
            if not isinstance(
                return_type, (AddressDefinition, Bytes32Definition, IntegerAbstractType)
            ):
                raise
        else:
            return_type = Bytes32Definition()

        return return_type

    def infer_arg_types(self, node):
        bytes_type = get_possible_types_from_node(node.args[0]).pop()
        possible_start_types = get_possible_types_from_node(node.args[1])
        start_type = [
            s for s in possible_start_types if isinstance(s, SignedIntegerAbstractType)
        ].pop()
        return [bytes_type, start_type]

    @validate_inputs
    def build_IR(self, expr, args, kwargs, context):
        sub, index = args
        ret_type = kwargs["output_type"]

        # Get length and specific element
        if sub.location == STORAGE:
            lengetter = IRnode.from_list(["sload", "_sub"], typ=BaseType("int128"))
            elementgetter = _storage_element_getter

        else:
            op = sub.location.load_op
            lengetter = IRnode.from_list([op, "_sub"], typ=BaseType("int128"))
            elementgetter = _generic_element_getter(op)

        # TODO rewrite all this with cache_when_complex and bitshifts

        # Special case: index known to be a multiple of 32
        if isinstance(index.value, int) and not index.value % 32:
            o = IRnode.from_list(
                [
                    "with",
                    "_sub",
                    sub,
                    elementgetter(["div", ["clamp", 0, index, ["sub", lengetter, 32]], 32]),
                ],
                typ=BaseType(ret_type),
                annotation="extracting 32 bytes",
            )
        # General case
        else:
            o = IRnode.from_list(
                [
                    "with",
                    "_sub",
                    sub,
                    [
                        "with",
                        "_len",
                        lengetter,
                        [
                            "with",
                            "_index",
                            ["clamp", 0, index, ["sub", "_len", 32]],
                            [
                                "with",
                                "_mi32",
                                ["mod", "_index", 32],
                                [
                                    "with",
                                    "_di32",
                                    ["div", "_index", 32],
                                    [
                                        "if",
                                        "_mi32",
                                        [
                                            "add",
                                            ["mul", elementgetter("_di32"), ["exp", 256, "_mi32"]],
                                            [
                                                "div",
                                                elementgetter(["add", "_di32", 1]),
                                                ["exp", 256, ["sub", 32, "_mi32"]],
                                            ],
                                        ],
                                        elementgetter("_di32"),
                                    ],
                                ],
                            ],
                        ],
                    ],
                ],
                typ=BaseType(ret_type),
                annotation="extract32",
            )
        return IRnode.from_list(
            clamp_basetype(o),
            typ=ret_type,
        )


class AsWeiValue:

    _id = "as_wei_value"
    _inputs = [("value", NumericAbstractType()), ("unit", "str_literal")]
    _return_type = Uint256Definition()

    wei_denoms = {
        ("wei",): 1,
        ("femtoether", "kwei", "babbage"): 10 ** 3,
        ("picoether", "mwei", "lovelace"): 10 ** 6,
        ("nanoether", "gwei", "shannon"): 10 ** 9,
        (
            "microether",
            "szabo",
        ): 10
        ** 12,
        (
            "milliether",
            "finney",
        ): 10
        ** 15,
        ("ether",): 10 ** 18,
        ("kether", "grand"): 10 ** 21,
    }

    def evaluate(self, node):
        validate_call_args(node, 2)
        if not isinstance(node.args[1], vy_ast.Str):
            raise ArgumentException(
                "Wei denomination must be given as a literal string", node.args[1]
            )
        try:
            denom = next(v for k, v in self.wei_denoms.items() if node.args[1].value in k)
        except StopIteration:
            raise ArgumentException(
                f"Unknown denomination: {node.args[1].value}", node.args[1]
            ) from None

        if not isinstance(node.args[0], (vy_ast.Decimal, vy_ast.Int)):
            raise UnfoldableNode
        value = node.args[0].value

        if value < 0:
            raise InvalidLiteral("Negative wei value not allowed", node.args[0])

        if isinstance(value, int) and value >= 2 ** 256:
            raise InvalidLiteral("Value out of range for uint256", node.args[0])
        if isinstance(value, Decimal) and value >= 2 ** 127:
            raise InvalidLiteral("Value out of range for decimal", node.args[0])

        return vy_ast.Int.from_node(node, value=int(value * denom))

    def fetch_call_return(self, node):
        validate_expected_type(node.args[0], NumericAbstractType())
        return self._return_type

    def infer_arg_types(self, node):
        value_type = get_possible_types_from_node(node.args[0]).pop()
        return [value_type, None]

    @validate_inputs
    def build_IR(self, expr, args, kwargs, context):
        value, denom_name = args[0], args[1].decode()

        denom_divisor = next(v for k, v in self.wei_denoms.items() if denom_name in k)
        if value.typ.typ == "uint256" or value.typ.typ == "uint8":
            sub = [
                "with",
                "ans",
                ["mul", value, denom_divisor],
                [
                    "seq",
                    [
                        "assert",
                        ["or", ["eq", ["div", "ans", value], denom_divisor], ["iszero", value]],
                    ],
                    "ans",
                ],
            ]
        elif value.typ.typ == "int128":
            # signed types do not require bounds checks because the
            # largest possible converted value will not overflow 2**256
            sub = [
                "seq",
                ["assert", ["sgt", value, -1]],
                ["mul", value, denom_divisor],
            ]
        elif value.typ.typ == "decimal":
            sub = [
                "seq",
                ["assert", ["sgt", value, -1]],
                ["div", ["mul", value, denom_divisor], DECIMAL_DIVISOR],
            ]
        else:
            raise CompilerPanic(f"Unexpected type: {value.typ.typ}")

        return IRnode.from_list(sub, typ=BaseType("uint256"))


zero_value = IRnode.from_list(0, typ=BaseType("uint256"))
empty_value = IRnode.from_list(0, typ=BaseType("bytes32"))
false_value = IRnode.from_list(0, typ=BaseType("bool", is_literal=True))
true_value = IRnode.from_list(1, typ=BaseType("bool", is_literal=True))


class RawCall(_SimpleBuiltinFunction):

    _id = "raw_call"
    _inputs = [("to", AddressDefinition()), ("data", BytesArrayPrimitive())]
    _kwargs = {
        "max_outsize": Optional("num_literal", 0),
        "gas": Optional("uint256", "gas"),
        "value": Optional("uint256", zero_value),
        "is_delegate_call": Optional("bool", false_value),
        "is_static_call": Optional("bool", false_value),
        "revert_on_failure": Optional("bool", true_value),
    }
    _return_type = None

    def fetch_call_return(self, node):
        super().fetch_call_return(node)

        kwargz = {i.arg: i.value for i in node.keywords}

        outsize = kwargz.get("max_outsize")
        revert_on_failure = kwargz.get("revert_on_failure")
        revert_on_failure = revert_on_failure.value if revert_on_failure is not None else True

        if outsize is None:
            if revert_on_failure:
                return None
            return BoolDefinition()

        if not isinstance(outsize, vy_ast.Int) or outsize.value < 0:
            raise

        if outsize.value:
            return_type = BytesArrayDefinition()
            return_type.set_min_length(outsize.value)

            if revert_on_failure:
                return return_type
            return TupleDefinition([BoolDefinition(), return_type])

    def infer_arg_types(self, node):
        data_type = get_possible_types_from_node(node.args[1]).pop()
        return [AddressDefinition(), data_type]

    @validate_inputs
    def build_IR(self, expr, args, kwargs, context):
        to, data = args
        gas, value, outsize, delegate_call, static_call, revert_on_failure = (
            kwargs["gas"],
            kwargs["value"],
            kwargs["max_outsize"],
            kwargs["is_delegate_call"],
            kwargs["is_static_call"],
            kwargs["revert_on_failure"],
        )
        for key in ("is_delegate_call", "is_static_call", "revert_on_failure"):
            if kwargs[key].typ.is_literal is False:
                raise TypeMismatch(
                    f"The `{key}` parameter must be a static/literal boolean value", expr
                )
        # turn IR literals into python values
        revert_on_failure = revert_on_failure.value == 1
        static_call = static_call.value == 1
        delegate_call = delegate_call.value == 1

        if delegate_call and static_call:
            raise ArgumentException(
                "Call may use one of `is_delegate_call` or `is_static_call`, not both", expr
            )
        if not static_call and context.is_constant():
            raise StateAccessViolation(
                f"Cannot make modifying calls from {context.pp_constancy()},"
                " use `is_static_call=True` to perform this action",
                expr,
            )

        eval_input_buf = ensure_in_memory(data, context)
        input_buf = eval_seq(eval_input_buf)

        output_node = IRnode.from_list(
            context.new_internal_variable(ByteArrayType(outsize)),
            typ=ByteArrayType(outsize),
            location=MEMORY,
        )

        bool_ty = BaseType("bool")

        if input_buf is None:
            call_ir = ["with", "arg_buf", eval_input_buf]
            input_buf = IRnode.from_list("arg_buf")
        else:
            call_ir = ["seq", eval_input_buf]

        # build IR for call or delegatecall
        common_call_args = [
            add_ofst(input_buf, 32),
            ["mload", input_buf],  # buf len
            # if there is no return value, the return offset can be 0
            add_ofst(output_node, 32) if outsize else 0,
            outsize,
        ]

        if delegate_call:
            call_op = ["delegatecall", gas, to, *common_call_args]
        elif static_call:
            call_op = ["staticcall", gas, to, *common_call_args]
        else:
            call_op = ["call", gas, to, value, *common_call_args]
        call_ir += [call_op]

        # build sequence IR
        if outsize:
            # return minimum of outsize and returndatasize
            size = [
                "with",
                "_l",
                outsize,
                ["with", "_r", "returndatasize", ["if", ["gt", "_l", "_r"], "_r", "_l"]],
            ]

            # store output size and return output location
            store_output_size = [
                "with",
                "output_pos",
                output_node,
                ["seq", ["mstore", "output_pos", size], "output_pos"],
            ]

            bytes_ty = ByteArrayType(outsize)

            if revert_on_failure:
                typ = bytes_ty
                ret_ir = ["seq", check_external_call(call_ir), store_output_size]
            else:
                typ = TupleType([bool_ty, bytes_ty])
                ret_ir = [
                    "multi",
                    # use IRnode.from_list to make sure the types are
                    # set properly on the "multi" members
                    IRnode.from_list(call_ir, typ=bool_ty),
                    IRnode.from_list(store_output_size, typ=bytes_ty, location=MEMORY),
                ]

        else:
            if revert_on_failure:
                typ = None
                ret_ir = check_external_call(call_ir)
            else:
                typ = bool_ty
                ret_ir = call_ir

        return IRnode.from_list(ret_ir, typ=typ, location=MEMORY)


class Send(_SimpleBuiltinFunction):

    _id = "send"
    _inputs = [("to", AddressDefinition()), ("value", Uint256Definition())]
    _return_type = None

    @validate_inputs
    def build_IR(self, expr, args, kwargs, context):
        to, value = args
        if context.is_constant():
            raise StateAccessViolation(
                f"Cannot send ether inside {context.pp_constancy()}!",
                expr,
            )
        return IRnode.from_list(
            ["assert", ["call", 0, to, value, 0, 0, 0, 0]],
        )


class SelfDestruct(_SimpleBuiltinFunction):

    _id = "selfdestruct"
    _inputs = [("to", AddressDefinition())]
    _return_type = None
    _is_terminus = True

    @validate_inputs
    def build_IR(self, expr, args, kwargs, context):
        if context.is_constant():
            raise StateAccessViolation(
                f"Cannot {expr.func.id} inside {context.pp_constancy()}!",
                expr.func,
            )
        return IRnode.from_list(["selfdestruct", args[0]])


class BlockHash(_SimpleBuiltinFunction):

    _id = "blockhash"
    _inputs = [("block_num", Uint256Definition())]
    _return_type = Bytes32Definition()

    @validate_inputs
    def build_IR(self, expr, args, kwargs, contact):
        return IRnode.from_list(
            ["blockhash", ["uclamplt", ["clampge", args[0], ["sub", ["number"], 256]], "number"]],
            typ=BaseType("bytes32"),
        )


class RawLog:

    _id = "raw_log"
    _inputs = [("topics", "*"), ("data", ("bytes32", "Bytes"))]

    def fetch_call_return(self, node):
        validate_call_args(node, 2)
        if not isinstance(node.args[0], vy_ast.List) or len(node.args[0].elements) > 4:
            raise InvalidType("Expecting a list of 0-4 topics as first argument", node.args[0])
        if node.args[0].elements:
            validate_expected_type(
                node.args[0], ArrayDefinition(Bytes32Definition(), len(node.args[0].elements))
            )
        validate_expected_type(node.args[1], BytesAbstractType())

    def infer_arg_types(self, node):
        res = []
        for arg in node.args:
            res.append(get_possible_types_from_node(arg).pop())
        return res

    @validate_inputs
    def build_IR(self, expr, args, kwargs, context):
        if not isinstance(args[0], vy_ast.List) or len(args[0].elements) > 4:
            raise StructureException("Expecting a list of 0-4 topics as first argument", args[0])
        topics = []
        for elt in args[0].elements:
            arg = Expr.parse_value_expr(elt, context)
            if not is_base_type(arg.typ, "bytes32"):
                raise TypeMismatch("Expecting a bytes32 argument as topic", elt)
            topics.append(arg)
        if args[1].typ == BaseType("bytes32"):
            placeholder = context.new_internal_variable(BaseType("bytes32"))
            return IRnode.from_list(
                [
                    "seq",
                    # TODO use make_setter
                    ["mstore", placeholder, unwrap_location(args[1])],
                    ["log" + str(len(topics)), placeholder, 32] + topics,
                ],
            )

        input_buf = ensure_in_memory(args[1], context)

        return IRnode.from_list(
            [
                "with",
                "_sub",
                input_buf,
                ["log" + str(len(topics)), ["add", "_sub", 32], ["mload", "_sub"], *topics],
            ],
        )


class BitwiseAnd(_SimpleBuiltinFunction):

    _id = "bitwise_and"
    _inputs = [("x", Uint256Definition()), ("y", Uint256Definition())]
    _return_type = Uint256Definition()

    def evaluate(self, node):
        validate_call_args(node, 2)
        for arg in node.args:
            if not isinstance(arg, vy_ast.Num):
                raise UnfoldableNode
            if arg.value < 0 or arg.value >= 2 ** 256:
                raise InvalidLiteral("Value out of range for uint256", arg)

        value = node.args[0].value & node.args[1].value
        return vy_ast.Int.from_node(node, value=value)

    @validate_inputs
    def build_IR(self, expr, args, kwargs, context):
        return IRnode.from_list(["and", args[0], args[1]], typ=BaseType("uint256"))


class BitwiseOr(_SimpleBuiltinFunction):

    _id = "bitwise_or"
    _inputs = [("x", Uint256Definition()), ("y", Uint256Definition())]
    _return_type = Uint256Definition()

    def evaluate(self, node):
        validate_call_args(node, 2)
        for arg in node.args:
            if not isinstance(arg, vy_ast.Num):
                raise UnfoldableNode
            if arg.value < 0 or arg.value >= 2 ** 256:
                raise InvalidLiteral("Value out of range for uint256", arg)

        value = node.args[0].value | node.args[1].value
        return vy_ast.Int.from_node(node, value=value)

    @validate_inputs
    def build_IR(self, expr, args, kwargs, context):
        return IRnode.from_list(["or", args[0], args[1]], typ=BaseType("uint256"))


class BitwiseXor(_SimpleBuiltinFunction):

    _id = "bitwise_xor"
    _inputs = [("x", Uint256Definition()), ("y", Uint256Definition())]
    _return_type = Uint256Definition()

    def evaluate(self, node):
        validate_call_args(node, 2)
        for arg in node.args:
            if not isinstance(arg, vy_ast.Num):
                raise UnfoldableNode
            if arg.value < 0 or arg.value >= 2 ** 256:
                raise InvalidLiteral("Value out of range for uint256", arg)

        value = node.args[0].value ^ node.args[1].value
        return vy_ast.Int.from_node(node, value=value)

    @validate_inputs
    def build_IR(self, expr, args, kwargs, context):
        return IRnode.from_list(["xor", args[0], args[1]], typ=BaseType("uint256"))


class BitwiseNot(_SimpleBuiltinFunction):

    _id = "bitwise_not"
    _inputs = [("x", Uint256Definition())]
    _return_type = Uint256Definition()

    def evaluate(self, node):
        validate_call_args(node, 1)
        if not isinstance(node.args[0], vy_ast.Num):
            raise UnfoldableNode

        value = node.args[0].value
        if value < 0 or value >= 2 ** 256:
            raise InvalidLiteral("Value out of range for uint256", node.args[0])

        value = (2 ** 256 - 1) - value
        return vy_ast.Int.from_node(node, value=value)

    @validate_inputs
    def build_IR(self, expr, args, kwargs, context):
        return IRnode.from_list(["not", args[0]], typ=BaseType("uint256"))


class Shift(_SimpleBuiltinFunction):

    _id = "shift"
    _inputs = [("x", Uint256Definition()), ("_shift", SignedIntegerAbstractType())]
    _return_type = Uint256Definition()

    def evaluate(self, node):
        validate_call_args(node, 2)
        if [i for i in node.args if not isinstance(i, vy_ast.Num)]:
            raise UnfoldableNode
        value, shift = [i.value for i in node.args]
        if value < 0 or value >= 2 ** 256:
            raise InvalidLiteral("Value out of range for uint256", node.args[0])
        if shift < -(2 ** 127) or shift >= 2 ** 127:
            raise InvalidLiteral("Value out of range for int128", node.args[1])

        if shift < 0:
            value = value >> -shift
        else:
            value = (value << shift) % (2 ** 256)
        return vy_ast.Int.from_node(node, value=value)

    def infer_arg_types(self, node):
        shift_types = get_possible_types_from_node(node.args[1])
        shift_type = [s for s in shift_types if isinstance(s, SignedIntegerAbstractType)].pop()
        return [Uint256Definition(), shift_type]

    @validate_inputs
    def build_IR(self, expr, args, kwargs, context):
        if args[1].typ.is_literal:
            shift_abs = abs(args[1].value)
        else:
            shift_abs = ["sub", 0, "_s"]

        if version_check(begin="constantinople"):
            # TODO use convenience functions shl and shr in codegen/core.py
            if args[1].typ.is_literal:
                # optimization when SHL/SHR instructions are available shift distance is a literal
                value = args[1].value
                if value >= 0:
                    ir_node = ["shl", value, args[0]]
                else:
                    ir_node = ["shr", abs(value), args[0]]
                return IRnode.from_list(ir_node, typ=BaseType("uint256"))
            else:
                left_shift = ["shl", "_s", args[0]]
                right_shift = ["shr", shift_abs, args[0]]

        else:
            # If second argument is positive, left-shift so multiply by a power of two
            # If it is negative, divide by a power of two
            # node that if the abs of the second argument >= 256, then in the EVM
            # 2**(second arg) = 0, and multiplying OR dividing by 0 gives 0
            left_shift = ["mul", args[0], ["exp", 2, "_s"]]
            right_shift = ["div", args[0], ["exp", 2, shift_abs]]

        if not args[1].typ.is_literal:
            node_list = ["if", ["slt", "_s", 0], right_shift, left_shift]
        elif args[1].value >= 0:
            node_list = left_shift
        else:
            node_list = right_shift

        return IRnode.from_list(["with", "_s", args[1], node_list], typ=BaseType("uint256"))


class _AddMulMod(_SimpleBuiltinFunction):

    _inputs = [("a", Uint256Definition()), ("b", Uint256Definition()), ("c", Uint256Definition())]
    _return_type = Uint256Definition()

    def evaluate(self, node):
        validate_call_args(node, 3)
        if isinstance(node.args[2], vy_ast.Num) and node.args[2].value == 0:
            raise ZeroDivisionException("Modulo by 0", node.args[2])
        for arg in node.args:
            if not isinstance(arg, vy_ast.Num):
                raise UnfoldableNode
            if arg.value < 0 or arg.value >= 2 ** 256:
                raise InvalidLiteral("Value out of range for uint256", arg)

        value = self._eval_fn(node.args[0].value, node.args[1].value) % node.args[2].value
        return vy_ast.Int.from_node(node, value=value)

    @validate_inputs
    def build_IR(self, expr, args, kwargs, context):
        return IRnode.from_list(
            ["seq", ["assert", args[2]], [self._opcode, args[0], args[1], args[2]]],
            typ=BaseType("uint256"),
        )


class AddMod(_AddMulMod):
    _id = "uint256_addmod"
    _eval_fn = operator.add
    _opcode = "addmod"


class MulMod(_AddMulMod):
    _id = "uint256_mulmod"
    _eval_fn = operator.mul
    _opcode = "mulmod"


class PowMod256(_SimpleBuiltinFunction):
    _id = "pow_mod256"
    _inputs = [("a", Uint256Definition()), ("b", Uint256Definition())]
    _return_type = Uint256Definition()

    def evaluate(self, node):
        validate_call_args(node, 2)
        if next((i for i in node.args if not isinstance(i, vy_ast.Int)), None):
            raise UnfoldableNode

        left, right = node.args
        if left.value < 0 or right.value < 0:
            raise UnfoldableNode

        value = (left.value ** right.value) % (2 ** 256)
        return vy_ast.Int.from_node(node, value=value)

    def build_IR(self, expr, context):
        left = Expr.parse_value_expr(expr.args[0], context)
        right = Expr.parse_value_expr(expr.args[1], context)
        return IRnode.from_list(["exp", left, right], typ=left.typ)


class Abs(_SimpleBuiltinFunction):
    _id = "abs"
    _inputs = [("value", Int256Definition())]
    _return_type = Int256Definition()

    def evaluate(self, node):
        validate_call_args(node, 1)
        if not isinstance(node.args[0], vy_ast.Int):
            raise UnfoldableNode

        value = node.args[0].value
        if not SizeLimits.MIN_INT256 <= value <= SizeLimits.MAX_INT256:
            raise OverflowException("Literal is outside of allowable range for int256")
        value = abs(value)
        if not SizeLimits.MIN_INT256 <= value <= SizeLimits.MAX_INT256:
            raise OverflowException("Absolute literal value is outside allowable range for int256")

        return vy_ast.Int.from_node(node, value=value)

    def build_IR(self, expr, context):
        value = Expr.parse_value_expr(expr.args[0], context)
        sub = [
            "with",
            "orig",
            value,
            [
                "if",
                ["slt", "orig", 0],
                # clamp orig != -2**255 (because it maps to itself under negation)
                ["seq", ["assert", ["ne", "orig", ["sub", 0, "orig"]]], ["sub", 0, "orig"]],
                "orig",
            ],
        ]
        return IRnode.from_list(sub, typ=BaseType("int256"))


def get_create_forwarder_to_bytecode():
    # NOTE cyclic import?
    from vyper.ir.compile_ir import assembly_to_evm

    loader_asm = [
        "PUSH1",
        0x2D,
        "RETURNDATASIZE",
        "DUP2",
        "PUSH1",
        0x09,
        "RETURNDATASIZE",
        "CODECOPY",
        "RETURN",
    ]
    forwarder_pre_asm = [
        "CALLDATASIZE",
        "RETURNDATASIZE",
        "RETURNDATASIZE",
        "CALLDATACOPY",
        "RETURNDATASIZE",
        "RETURNDATASIZE",
        "RETURNDATASIZE",
        "CALLDATASIZE",
        "RETURNDATASIZE",
        "PUSH20",  # [address to delegate to]
    ]
    forwarder_post_asm = [
        "GAS",
        "DELEGATECALL",
        "RETURNDATASIZE",
        "DUP3",
        "DUP1",
        "RETURNDATACOPY",
        "SWAP1",
        "RETURNDATASIZE",
        "SWAP2",
        "PUSH1",
        0x2B,  # jumpdest of whole program.
        "JUMPI",
        "REVERT",
        "JUMPDEST",
        "RETURN",
    ]
    return (
        assembly_to_evm(loader_asm)[0],
        assembly_to_evm(forwarder_pre_asm)[0],
        assembly_to_evm(forwarder_post_asm)[0],
    )


class CreateForwarderTo(_SimpleBuiltinFunction):

    _id = "create_forwarder_to"
    _inputs = [("target", AddressDefinition())]
    _kwargs = {"value": Optional("uint256", zero_value), "salt": Optional("bytes32", empty_value)}
    _return_type = AddressDefinition()

    @validate_inputs
    def build_IR(self, expr, args, kwargs, context):
        value = kwargs["value"]
        salt = kwargs["salt"]
        should_use_create2 = "salt" in [kwarg.arg for kwarg in expr.keywords]

        if context.is_constant():
            raise StateAccessViolation(
                f"Cannot make calls from {context.pp_constancy()}",
                expr,
            )
        placeholder = context.new_internal_variable(ByteArrayType(96))

        loader_evm, forwarder_pre_evm, forwarder_post_evm = get_create_forwarder_to_bytecode()
        # Adjust to 32-byte boundaries
        preamble_length = len(loader_evm) + len(forwarder_pre_evm)
        forwarder_preamble = bytes_to_int(
            loader_evm + forwarder_pre_evm + b"\x00" * (32 - preamble_length)
        )
        forwarder_post = bytes_to_int(forwarder_post_evm + b"\x00" * (32 - len(forwarder_post_evm)))

        if args[0].typ.is_literal:
            target_address = args[0].value * 2 ** 96
        elif version_check(begin="constantinople"):
            target_address = ["shl", 96, args[0]]
        else:
            target_address = ["mul", args[0], 2 ** 96]

        op = "create"
        op_args = [value, placeholder, preamble_length + 20 + len(forwarder_post_evm)]

        if should_use_create2:
            op = "create2"
            op_args.append(salt)

        return IRnode.from_list(
            [
                "seq",
                ["mstore", placeholder, forwarder_preamble],
                ["mstore", ["add", placeholder, preamble_length], target_address],
                ["mstore", ["add", placeholder, preamble_length + 20], forwarder_post],
                [op, *op_args],
            ],
            typ=BaseType("address"),
            add_gas_estimate=11000,
        )


class _UnsafeMath:

    # TODO add unsafe math for `decimal`s
    _inputs = [("a", IntegerAbstractType()), ("b", IntegerAbstractType())]

    def _get_common_type(self, node):
        types_list = get_common_types(
            *node.args, filter_fn=lambda x: isinstance(x, IntegerAbstractType)
        )
        if not types_list:
            raise TypeMismatch(f"unsafe_{self.op} called on dislike types", node)

        return types_list.pop()

    def fetch_call_return(self, node):
        validate_call_args(node, 2)
        return self._get_common_type(node)

    def infer_arg_types(self, node):
        type_ = self._get_common_type(node)
        return [type_, type_]

    @validate_inputs
    def build_IR(self, expr, args, kwargs, context):
        (a, b) = args
        op = self.op

        assert a.typ == b.typ, "unreachable"

        otyp = a.typ

        int_info = parse_integer_typeinfo(a.typ.typ)
        if op == "div" and int_info.is_signed:
            op = "sdiv"

        ret = [op, a, b]

        if int_info.bits < 256:
            # wrap for ops which could under/overflow
            if int_info.is_signed:
                # e.g. int128 -> (signextend 15 (add x y))
                ret = promote_signed_int(ret, int_info.bits)
            else:
                # e.g. uint8 -> (mod (add x y) 256)
                # TODO mod_bound could be a really large literal
                ret = ["mod", ret, 2 ** int_info.bits]

        return IRnode.from_list(ret, typ=otyp)

        # TODO handle decimal case


class UnsafeAdd(_UnsafeMath):
    op = "add"


class UnsafeSub(_UnsafeMath):
    op = "sub"


class UnsafeMul(_UnsafeMath):
    op = "mul"


class UnsafeDiv(_UnsafeMath):
    op = "div"


class _MinMax:

    _inputs = [("a", NumericAbstractType()), ("b", NumericAbstractType())]

    def _get_common_type(self, node):
        types_list = get_common_types(
            *node.args, filter_fn=lambda x: isinstance(x, NumericAbstractType)
        )
        if not types_list:
            raise TypeMismatch

        return types_list.pop()

    def evaluate(self, node):
        validate_call_args(node, 2)
        if not isinstance(node.args[0], type(node.args[1])):
            raise UnfoldableNode
        if not isinstance(node.args[0], (vy_ast.Decimal, vy_ast.Int)):
            raise UnfoldableNode

        left, right = (i.value for i in node.args)
        if isinstance(left, Decimal) and (
            min(left, right) < SizeLimits.MIN_AST_DECIMAL
            or max(left, right) > SizeLimits.MAX_AST_DECIMAL
        ):
            raise InvalidType("Decimal value is outside of allowable range", node)
        if isinstance(left, int) and (
            min(left, right) < 0 and max(left, right) >= SizeLimits.MAX_INT256
        ):
            raise TypeMismatch("Cannot perform action between dislike numeric types", node)

        value = self._eval_fn(left, right)
        return type(node.args[0]).from_node(node, value=value)

    def fetch_call_return(self, node):
        validate_call_args(node, 2)
        return self._get_common_type(node)

    def infer_arg_types(self, node):
        type_ = self._get_common_type(node)
        return [type_, type_]

    @validate_inputs
    def build_IR(self, expr, args, kwargs, context):
        def _can_compare_with_uint256(operand):
            if operand.typ.typ == "uint256":
                return True
            elif (
                operand.typ.typ == "int128"
                and operand.typ.is_literal
                and SizeLimits.in_bounds("uint256", operand.value)
            ):  # noqa: E501
                return True
            return False

        op = self._opcode

        with args[0].cache_when_complex("_l") as (b1, left), args[1].cache_when_complex("_r") as (
            b2,
            right,
        ):

            if left.typ.typ == right.typ.typ:
                if left.typ.typ != "uint256":
                    # if comparing like types that are not uint256, use SLT or SGT
                    op = f"s{op}"
                o = ["select", [op, left, right], left, right]
                otyp = left.typ
                otyp.is_literal = False

            elif _can_compare_with_uint256(left) and _can_compare_with_uint256(right):
                o = ["select", [op, left, right], left, right]
                if right.typ.typ == "uint256":
                    otyp = right.typ
                else:
                    otyp = left.typ
                otyp.is_literal = False
            else:
                raise TypeMismatch(f"Minmax types incompatible: {left.typ.typ} {right.typ.typ}")
            return IRnode.from_list(b1.resolve(b2.resolve(o)), typ=otyp)


class Min(_MinMax):
    _id = "min"
    _eval_fn = min
    _opcode = "lt"


class Max(_MinMax):
    _id = "max"
    _eval_fn = max
    _opcode = "gt"


class Sqrt(_SimpleBuiltinFunction):

    _id = "sqrt"
    _inputs = [("d", DecimalDefinition())]
    _return_type = DecimalDefinition()

    @validate_inputs
    def build_IR(self, expr, args, kwargs, context):
        # TODO check out this import
        from vyper.builtin_functions.utils import generate_inline_function

        arg = args[0]
        sqrt_code = """
assert x >= 0.0
z: decimal = 0.0

if x == 0.0:
    z = 0.0
else:
    z = x / 2.0 + 0.5
    y: decimal = x

    for i in range(256):
        if z == y:
            break
        y = z
        z = (x / z + z) / 2.0
        """

        x_type = BaseType("decimal")
        placeholder_copy = ["pass"]
        # Steal current position if variable is already allocated.
        if arg.value == "mload":
            new_var_pos = arg.args[0]
        # Other locations need to be copied.
        else:
            new_var_pos = context.new_internal_variable(x_type)
            placeholder_copy = ["mstore", new_var_pos, arg]
        # Create input variables.
        variables = {"x": VariableRecord(name="x", pos=new_var_pos, typ=x_type, mutable=False)}
        # Generate inline IR.
        new_ctx, sqrt_ir = generate_inline_function(
            code=sqrt_code, variables=variables, memory_allocator=context.memory_allocator
        )
        return IRnode.from_list(
            [
                "seq",
                placeholder_copy,  # load x variable
                sqrt_ir,
                new_ctx.vars["z"].pos,
            ],
            typ=BaseType("decimal"),
            location=MEMORY,
        )


class Empty:

    _id = "empty"
    _inputs = [("typename", "*")]

    def fetch_call_return(self, node):
        validate_call_args(node, 1)
        type_ = get_type_from_annotation(node.args[0], DataLocation.MEMORY)
        return type_

    def infer_arg_types(self, node):
        return [None]

    @validate_inputs
    def build_IR(self, expr, args, kwargs, context):
        output_type = context.parse_type(expr.args[0])
        return IRnode("~empty", typ=output_type)


class Print(_SimpleBuiltinFunction):
    _id = "print"
    _inputs = [("arg", "*")]

    _warned = False

    def fetch_call_return(self, node):
        if not self._warned:
            vyper_warn("`print` should only be used for debugging!\n" + node._annotated_source)
            self._warned = True

        validate_call_args(node, 1)
        return None

    @validate_inputs
    def build_IR(self, expr, args, kwargs, context):
        args = [Expr(arg, context).ir_node for arg in expr.args]
        args_tuple_t = TupleType([x.typ for x in args])
        args_as_tuple = IRnode.from_list(["multi"] + [x for x in args], typ=args_tuple_t)
        args_abi_t = args_tuple_t.abi_type
        # create a signature like "log(uint256)"
        sig = "log" + "(" + ",".join([arg.typ.abi_type.selector_name() for arg in args]) + ")"
        method_id = abi_method_id(sig)

        buflen = 32 + args_abi_t.size_bound()

        # 32 bytes extra space for the method id
        buf = context.new_internal_variable(get_type_for_exact_size(buflen))

        ret = ["seq"]
        ret.append(["mstore", buf, method_id])
        encode = abi_encode(buf + 32, args_as_tuple, context, buflen, returns_len=True)

        # debug address that tooling uses
        CONSOLE_ADDRESS = 0x000000000000000000636F6E736F6C652E6C6F67
        ret.append(["staticcall", "gas", CONSOLE_ADDRESS, buf + 28, encode, 0, 0])

        return IRnode.from_list(ret, annotation="print:" + sig)


class ABIEncode(_SimpleBuiltinFunction):
    _id = "_abi_encode"  # TODO prettier to rename this to abi.encode
    # signature: *, ensure_tuple=<literal_bool> -> Bytes[<calculated len>]
    # (check the signature manually since we have no utility methods
    # to handle varargs.)
    # explanation of ensure_tuple:
    # default is to force even a single value into a tuple,
    # e.g. _abi_encode(bytes) -> _abi_encode((bytes,))
    #      _abi_encode((bytes,)) -> _abi_encode(((bytes,),))
    # this follows the encoding convention for functions:
    # ://docs.soliditylang.org/en/v0.8.6/abi-spec.html#function-selector-and-argument-encoding
    # if this is turned off, then bytes will be encoded as bytes.

    @staticmethod
    # this should probably be a utility function
    def _exactly_one(xs):
        return len(set(xs)) == 1

    @staticmethod
    def _kwarg_dict(node):
        return {i.arg: i.value for i in node.keywords}

    def _ensure_tuple(self, node):
        # figure out if we need to encode single values as tuples
        ensure_tuple = self._kwarg_dict(node).get("ensure_tuple")
        if ensure_tuple is None:
            # default to True.
            return True

        elif not isinstance(ensure_tuple, vy_ast.NameConstant) or not isinstance(
            ensure_tuple.value, bool
        ):
            raise TypeMismatch(
                "The `ensure_tuple` parameter must be a static/literal boolean value", node
            )
        else:
            return ensure_tuple.value

    def _method_id(self, node):
        method_id = self._kwarg_dict(node).get("method_id")
        if method_id is None:
            return None

        def _check(cond):
            errmsg = (
                f"method_id must be a 4-byte hex literal or Bytes[4], "
                f'like method_id=0x12345678 or method_id=method_id("foo()") '
                f"\n{method_id}"
            )
            if not cond:
                raise TypeMismatch(errmsg)

        if isinstance(method_id, vy_ast.Bytes):
            _check(len(method_id.value) <= 4)
            return fourbytes_to_int(method_id.value)

        if isinstance(method_id, vy_ast.Hex):
            hexstr = method_id.value  # e.g. 0xdeadbeef
            _check(len(hexstr) // 2 - 1 <= 4)
            return int(hexstr, 16)

        _check(False)

    def fetch_call_return(self, node):
        # figure out the output type by converting
        # the types to ABI_Types and calling size_bound API
        arg_abi_types = []
        for arg in node.args:
            arg_t = get_exact_type_from_node(arg)
            arg_abi_types.append(arg_t.abi_type)

        # special case, no tuple
        if len(arg_abi_types) == 1 and not self._ensure_tuple(node):
            arg_abi_t = arg_abi_types[0]
        else:
            arg_abi_t = ABI_Tuple(arg_abi_types)

        maxlen = arg_abi_t.size_bound()

        if self._method_id(node) is not None:
            # the output includes 4 bytes for the method_id.
            maxlen += 4

        ret = BytesArrayDefinition()
        ret.set_length(maxlen)
        return ret

    def infer_arg_types(self, node):
        res = []
        for arg in node.args:
            res.append(get_exact_type_from_node(arg))
        return res

    def build_IR(self, expr, context):
        method_id = self._method_id(expr)

        args = [Expr(arg, context).ir_node for arg in expr.args]

        if len(args) < 1:
            raise StructureException("abi_encode expects at least one argument", expr)

        # figure out the required length for the output buffer
        if len(args) == 1 and not self._ensure_tuple(expr):
            # special case, no tuple
            encode_input = args[0]
        else:
            encode_input = ir_tuple_from_args(args)

        input_abi_t = encode_input.typ.abi_type
        maxlen = input_abi_t.size_bound()
        if method_id is not None:
            maxlen += 4

        buf_t = ByteArrayType(maxlen=maxlen)
        buf = context.new_internal_variable(buf_t)

        ret = ["seq"]
        if method_id is not None:
            # <32 bytes length> | <4 bytes method_id> | <everything else>
            # write the unaligned method_id first, then we will
            # overwrite the 28 bytes of zeros with the bytestring length
            ret += [["mstore", buf + 4, method_id]]
            # abi encode and grab length as stack item
            length = abi_encode(buf + 36, encode_input, context, returns_len=True, bufsz=maxlen)
            # write the output length to where bytestring stores its length
            ret += [["mstore", buf, ["add", length, 4]]]

        else:
            # abi encode and grab length as stack item
            length = abi_encode(buf + 32, encode_input, context, returns_len=True, bufsz=maxlen)
            # write the output length to where bytestring stores its length
            ret += [["mstore", buf, length]]

        # return the buf location
        # TODO location is statically known, optimize this out
        ret += [buf]

        return IRnode.from_list(
            ret,
            location=MEMORY,
            typ=buf_t,
            annotation=f"abi_encode builtin ensure_tuple={self._ensure_tuple(expr)}",
        )


DISPATCH_TABLE = {
    "_abi_encode": ABIEncode(),
    "floor": Floor(),
    "ceil": Ceil(),
    "convert": Convert(),
    "slice": Slice(),
    "len": Len(),
    "concat": Concat(),
    "sha256": Sha256(),
    "method_id": MethodID(),
    "keccak256": Keccak256(),
    "ecrecover": ECRecover(),
    "ecadd": ECAdd(),
    "ecmul": ECMul(),
    "extract32": Extract32(),
    "as_wei_value": AsWeiValue(),
    "raw_call": RawCall(),
    "blockhash": BlockHash(),
    "bitwise_and": BitwiseAnd(),
    "bitwise_or": BitwiseOr(),
    "bitwise_xor": BitwiseXor(),
    "bitwise_not": BitwiseNot(),
    "uint256_addmod": AddMod(),
    "uint256_mulmod": MulMod(),
    "unsafe_add": UnsafeAdd(),
    "unsafe_sub": UnsafeSub(),
    "unsafe_mul": UnsafeMul(),
    "unsafe_div": UnsafeDiv(),
    "pow_mod256": PowMod256(),
    "sqrt": Sqrt(),
    "shift": Shift(),
    "create_forwarder_to": CreateForwarderTo(),
    "min": Min(),
    "max": Max(),
    "empty": Empty(),
    "abs": Abs(),
}

STMT_DISPATCH_TABLE = {
    "send": Send(),
    "print": Print(),
    "selfdestruct": SelfDestruct(),
    "raw_call": RawCall(),
    "raw_log": RawLog(),
    "create_forwarder_to": CreateForwarderTo(),
}

BUILTIN_FUNCTIONS = {**STMT_DISPATCH_TABLE, **DISPATCH_TABLE}.keys()


def get_builtin_functions():
    return {**STMT_DISPATCH_TABLE, **DISPATCH_TABLE}<|MERGE_RESOLUTION|>--- conflicted
+++ resolved
@@ -103,12 +103,9 @@
     checksum_encode,
     fourbytes_to_int,
     keccak256,
-<<<<<<< HEAD
     round_towards_zero,
     unsigned_to_signed,
-=======
     vyper_warn,
->>>>>>> 48e326f0
 )
 
 from .signatures import Optional, validate_inputs
