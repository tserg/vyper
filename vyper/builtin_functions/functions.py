--- conflicted
+++ resolved
@@ -2,11 +2,7 @@
 import math
 import operator
 from decimal import Decimal
-<<<<<<< HEAD
-from typing import Tuple
-=======
-from typing import Dict
->>>>>>> 02d02db9
+from typing import Dict, Tuple
 
 from vyper import ast as vy_ast
 from vyper.abi_types import ABI_Tuple
