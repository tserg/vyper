--- conflicted
+++ resolved
@@ -2580,14 +2580,10 @@
     "create_minimal_proxy_to": CreateMinimalProxyTo(),
     "create_forwarder_to": CreateForwarderTo(),
     "create_copy_of": CreateCopyOf(),
-<<<<<<< HEAD
-    "create_from_factory": CreateFromFactory(),
+    "create_from_blueprint": CreateFromBlueprint(),
     "append": Append(),
     "pop": Pop(),
     "extend": Extend(),
-=======
-    "create_from_blueprint": CreateFromBlueprint(),
->>>>>>> dbcc9c7e
 }
 
 BUILTIN_FUNCTIONS = {**STMT_DISPATCH_TABLE, **DISPATCH_TABLE}.keys()
