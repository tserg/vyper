import functools
from typing import Any, Optional

from vyper import ast as vy_ast
from vyper.ast.validation import validate_call_args
from vyper.codegen.expr import Expr
from vyper.codegen.ir_node import IRnode
<<<<<<< HEAD
from vyper.exceptions import CompilerPanic, TypeMismatch
from vyper.semantics.analysis.base import StateMutability
from vyper.semantics.analysis.utils import get_exact_type_from_node, validate_expected_type
=======
from vyper.exceptions import CompilerPanic, TypeMismatch, UnfoldableNode
from vyper.semantics.analysis.base import Modifiability
from vyper.semantics.analysis.utils import (
    check_modifiability,
    get_exact_type_from_node,
    validate_expected_type,
)
>>>>>>> 015cf814
from vyper.semantics.types import TYPE_T, KwargSettings, VyperType
from vyper.semantics.types.utils import type_from_annotation


def process_arg(arg, expected_arg_type, context):
    # If the input value is a typestring, return the equivalent codegen type for IR generation
    if isinstance(expected_arg_type, TYPE_T):
        return expected_arg_type.typedef

    # if it is a word type, return a stack item.
    # TODO: remove this case, builtins should not require value expressions
    if expected_arg_type._is_prim_word:
        return Expr.parse_value_expr(arg, context)

    if isinstance(expected_arg_type, VyperType):
        return Expr(arg, context).ir_node

    raise CompilerPanic(f"Unexpected type: {expected_arg_type}")  # pragma: notest


def process_kwarg(kwarg_node, kwarg_settings, expected_kwarg_type, context):
    if kwarg_settings.require_literal:
        return kwarg_node.get_folded_value().value

    return process_arg(kwarg_node, expected_kwarg_type, context)


def process_inputs(wrapped_fn):
    """
    Generate IR for input arguments on builtin functions.

    Applied as a wrapper on the `build_IR` method of
    classes in `vyper.functions.functions`.
    """

    @functools.wraps(wrapped_fn)
    def decorator_fn(self, node, context):
        subs = []
        for arg in node.args:
            arg_ir = process_arg(arg, arg._metadata["type"], context)
            # TODO annotate arg_ir with argname from self._inputs?
            subs.append(arg_ir)

        kwsubs = {}

        # note: must compile in source code order, left-to-right
        expected_kwarg_types = self.infer_kwarg_types(node)

        for k in node.keywords:
            kwarg_settings = self._kwargs[k.arg]
            expected_kwarg_type = expected_kwarg_types[k.arg]
            kwsubs[k.arg] = process_kwarg(k.value, kwarg_settings, expected_kwarg_type, context)

        # add kwargs which were not specified in the source
        for k, expected_arg in self._kwargs.items():
            if k not in kwsubs:
                kwsubs[k] = expected_arg.default

        for k, v in kwsubs.items():
            if isinstance(v, IRnode):
                v.annotation = k

        return wrapped_fn(self, node, subs, kwsubs, context)

    return decorator_fn


class BuiltinFunctionT(VyperType):
    _has_varargs = False
<<<<<<< HEAD
    _kwargs: Dict[str, KwargSettings] = {}
    mutability = StateMutability.PURE

    # helper function to deal with TYPE_DEFINITIONs
    def _validate_single(self, arg, expected_type):
        # TODO using "TYPE_DEFINITION" is a kludge in derived classes,
        # refactor me.
        if expected_type == "TYPE_DEFINITION":
=======
    _inputs: list[tuple[str, Any]] = []
    _kwargs: dict[str, KwargSettings] = {}
    _modifiability: Modifiability = Modifiability.MODIFIABLE
    _return_type: Optional[VyperType] = None
    _equality_attrs = ("_id",)
    _is_terminus = False

    @property
    def modifiability(self):
        return self._modifiability

    # helper function to deal with TYPE_Ts
    def _validate_single(self, arg: vy_ast.VyperNode, expected_type: VyperType) -> None:
        if TYPE_T.any().compare_type(expected_type):
>>>>>>> 015cf814
            # try to parse the type - call type_from_annotation
            # for its side effects (will throw if is not a type)
            type_from_annotation(arg)
        else:
            validate_expected_type(arg, expected_type)

    def _validate_arg_types(self, node: vy_ast.Call) -> None:
        num_args = len(self._inputs)  # the number of args the signature indicates

        expect_num_args: Any = num_args
        if self._has_varargs:
            # note special meaning for -1 in validate_call_args API
            expect_num_args = (num_args, -1)

        validate_call_args(node, expect_num_args, list(self._kwargs.keys()))

        for arg, (_, expected) in zip(node.args, self._inputs):
            self._validate_single(arg, expected)

        for kwarg in node.keywords:
            kwarg_settings = self._kwargs[kwarg.arg]
            if kwarg_settings.require_literal and not check_modifiability(
                kwarg.value, Modifiability.CONSTANT
            ):
                raise TypeMismatch("Value must be literal", kwarg.value)
            self._validate_single(kwarg.value, kwarg_settings.typ)

        # typecheck varargs. we don't have type info from the signature,
        # so ensure that the types of the args can be inferred exactly.
        varargs = node.args[num_args:]
        if len(varargs) > 0:
            assert self._has_varargs  # double check validate_call_args
        for arg in varargs:
            # call get_exact_type_from_node for its side effects -
            # ensures the type can be inferred exactly.
            get_exact_type_from_node(arg)

    def check_modifiability_for_call(self, node: vy_ast.Call, modifiability: Modifiability) -> bool:
        return self._modifiability <= modifiability

    def fetch_call_return(self, node: vy_ast.Call) -> Optional[VyperType]:
        self._validate_arg_types(node)

        return self._return_type

    def infer_arg_types(self, node: vy_ast.Call, expected_return_typ=None) -> list[VyperType]:
        self._validate_arg_types(node)
        ret = [expected for (_, expected) in self._inputs]

        # handle varargs.
        n_known_args = len(self._inputs)
        varargs = node.args[n_known_args:]
        if len(varargs) > 0:
            assert self._has_varargs
        ret.extend(get_exact_type_from_node(arg) for arg in varargs)
        return ret

    def infer_kwarg_types(self, node: vy_ast.Call) -> dict[str, VyperType]:
        return {i.arg: self._kwargs[i.arg].typ for i in node.keywords}

    def __repr__(self):
        return f"(builtin) {self._id}"

    def _try_fold(self, node):
        raise UnfoldableNode(f"not foldable: {self}", node)<|MERGE_RESOLUTION|>--- conflicted
+++ resolved
@@ -5,11 +5,6 @@
 from vyper.ast.validation import validate_call_args
 from vyper.codegen.expr import Expr
 from vyper.codegen.ir_node import IRnode
-<<<<<<< HEAD
-from vyper.exceptions import CompilerPanic, TypeMismatch
-from vyper.semantics.analysis.base import StateMutability
-from vyper.semantics.analysis.utils import get_exact_type_from_node, validate_expected_type
-=======
 from vyper.exceptions import CompilerPanic, TypeMismatch, UnfoldableNode
 from vyper.semantics.analysis.base import Modifiability
 from vyper.semantics.analysis.utils import (
@@ -17,7 +12,6 @@
     get_exact_type_from_node,
     validate_expected_type,
 )
->>>>>>> 015cf814
 from vyper.semantics.types import TYPE_T, KwargSettings, VyperType
 from vyper.semantics.types.utils import type_from_annotation
 
@@ -87,16 +81,6 @@
 
 class BuiltinFunctionT(VyperType):
     _has_varargs = False
-<<<<<<< HEAD
-    _kwargs: Dict[str, KwargSettings] = {}
-    mutability = StateMutability.PURE
-
-    # helper function to deal with TYPE_DEFINITIONs
-    def _validate_single(self, arg, expected_type):
-        # TODO using "TYPE_DEFINITION" is a kludge in derived classes,
-        # refactor me.
-        if expected_type == "TYPE_DEFINITION":
-=======
     _inputs: list[tuple[str, Any]] = []
     _kwargs: dict[str, KwargSettings] = {}
     _modifiability: Modifiability = Modifiability.MODIFIABLE
@@ -111,7 +95,6 @@
     # helper function to deal with TYPE_Ts
     def _validate_single(self, arg: vy_ast.VyperNode, expected_type: VyperType) -> None:
         if TYPE_T.any().compare_type(expected_type):
->>>>>>> 015cf814
             # try to parse the type - call type_from_annotation
             # for its side effects (will throw if is not a type)
             type_from_annotation(arg)
