--- conflicted
+++ resolved
@@ -49,11 +49,7 @@
     UnfoldableNode,
     ZeroDivisionException,
 )
-<<<<<<< HEAD
-from vyper.semantics.analysis.base import StateMutability, VarInfo
-=======
 from vyper.semantics.analysis.base import Modifiability, VarInfo
->>>>>>> 015cf814
 from vyper.semantics.analysis.utils import (
     get_common_types,
     get_exact_type_from_node,
@@ -1251,7 +1247,7 @@
     _id = "blockhash"
     _inputs = [("block_num", UINT256_T)]
     _return_type = BYTES32_T
-    mutability = StateMutability.VIEW
+    _modifiability = Modifiability.RUNTIME_CONSTANT
 
     @process_inputs
     def build_IR(self, expr, args, kwargs, contact):
