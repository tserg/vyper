import hashlib
import math
import operator

from vyper import ast as vy_ast
from vyper.abi_types import ABI_Tuple
from vyper.ast.validation import validate_call_args
from vyper.codegen.abi_encoder import abi_encode
from vyper.codegen.context import Context, VariableRecord
from vyper.codegen.core import (
    STORE,
    IRnode,
    _freshname,
    add_ofst,
    bytes_data_ptr,
    calculate_type_for_external_return,
    check_external_call,
    clamp,
    clamp2,
    clamp_basetype,
    clamp_nonzero,
    copy_bytes,
    dummy_node_for_type,
    ensure_in_memory,
    eval_once_check,
    eval_seq,
    get_bytearray_length,
    get_type_for_exact_size,
    ir_tuple_from_args,
    make_setter,
    promote_signed_int,
    sar,
    shl,
    shr,
    unwrap_location,
)
from vyper.codegen.expr import Expr
from vyper.codegen.ir_node import Encoding, scope_multi
from vyper.codegen.keccak256_helper import keccak256_helper
from vyper.evm.address_space import MEMORY, STORAGE
from vyper.exceptions import (
    ArgumentException,
    CompilerPanic,
    InvalidLiteral,
    InvalidType,
    StateAccessViolation,
    StructureException,
    TypeMismatch,
    UnfoldableNode,
    ZeroDivisionException,
)
from vyper.semantics.analysis.base import VarInfo
from vyper.semantics.analysis.utils import (
    get_common_types,
    get_exact_type_from_node,
    get_possible_types_from_node,
    validate_expected_type,
)
from vyper.semantics.types import (
    TYPE_T,
    AddressT,
    BoolT,
    BytesM_T,
    BytesT,
    DArrayT,
    DecimalT,
    HashMapT,
    IntegerT,
    KwargSettings,
    SArrayT,
    StringT,
    TupleT,
)
from vyper.semantics.types.bytestrings import _BytestringT
from vyper.semantics.types.shortcuts import (
    BYTES4_T,
    BYTES32_T,
    INT128_T,
    INT256_T,
    UINT8_T,
    UINT256_T,
)
from vyper.semantics.types.utils import type_from_annotation
from vyper.utils import (
    DECIMAL_DIVISOR,
    EIP_170_LIMIT,
    SHA3_PER_WORD,
    MemoryPositions,
    bytes_to_int,
    ceil32,
    fourbytes_to_int,
    keccak256,
    method_id_int,
    vyper_warn,
)

from ._convert import convert
from ._signatures import BuiltinFunctionT, process_inputs

SHA256_ADDRESS = 2
SHA256_BASE_GAS = 60
SHA256_PER_WORD_GAS = 12


class FoldedFunctionT(BuiltinFunctionT):
    # Base class for nodes which should always be folded

    # Since foldable builtin functions are not folded before semantics validation,
    # this flag is used for `check_variable_constancy` in semantics validation.
    _kwargable = True


class TypenameFoldedFunctionT(FoldedFunctionT):
    # Base class for builtin functions that:
    # (1) take a typename as the only argument; and
    # (2) should always be folded.

    # "TYPE_DEFINITION" is a placeholder value for a type definition string, and
    # will be replaced by a `TypeTypeDefinition` object in `infer_arg_types`.
    _inputs = [("typename", "TYPE_DEFINITION")]

    def fetch_call_return(self, node):
        type_ = self.infer_arg_types(node)[0].typedef
        return type_

    def infer_arg_types(self, node, expected_return_typ=None):
        validate_call_args(node, 1)
        input_typedef = TYPE_T(type_from_annotation(node.args[0]))
        return [input_typedef]


class Floor(BuiltinFunctionT):
    _id = "floor"
    _inputs = [("value", DecimalT())]
    # TODO: maybe use int136?
    _return_type = INT256_T

    def evaluate(self, node):
        validate_call_args(node, 1)
        value = node.args[0]._metadata.get("folded_value")
        if not isinstance(value, vy_ast.Decimal):
            raise UnfoldableNode

        value = math.floor(value.value)
        return vy_ast.Int.from_node(node, value=value)

    @process_inputs
    def build_IR(self, expr, args, kwargs, context):
        arg = args[0]
        with arg.cache_when_complex("arg") as (b1, arg):
            ret = IRnode.from_list(
                [
                    "if",
                    ["slt", arg, 0],
                    ["sdiv", ["sub", arg, DECIMAL_DIVISOR - 1], DECIMAL_DIVISOR],
                    ["sdiv", arg, DECIMAL_DIVISOR],
                ],
                typ=INT256_T,
            )
            return b1.resolve(ret)


class Ceil(BuiltinFunctionT):
    _id = "ceil"
    _inputs = [("value", DecimalT())]
    # TODO: maybe use int136?
    _return_type = INT256_T

    def evaluate(self, node):
        validate_call_args(node, 1)
        value = node.args[0]._metadata.get("folded_value")
        if not isinstance(value, vy_ast.Decimal):
            raise UnfoldableNode

        value = math.ceil(value.value)
        return vy_ast.Int.from_node(node, value=value)

    @process_inputs
    def build_IR(self, expr, args, kwargs, context):
        arg = args[0]
        with arg.cache_when_complex("arg") as (b1, arg):
            ret = IRnode.from_list(
                [
                    "if",
                    ["slt", arg, 0],
                    ["sdiv", arg, DECIMAL_DIVISOR],
                    ["sdiv", ["add", arg, DECIMAL_DIVISOR - 1], DECIMAL_DIVISOR],
                ],
                typ=INT256_T,
            )
            return b1.resolve(ret)


class Convert(BuiltinFunctionT):
    _id = "convert"

    def fetch_call_return(self, node):
        _, target_typedef = self.infer_arg_types(node)

        # note: more type conversion validation happens in convert.py
        return target_typedef.typedef

    # TODO: push this down into convert.py for more consistency
    def infer_arg_types(self, node, expected_return_typ=None):
        validate_call_args(node, 2)

        target_type = type_from_annotation(node.args[1])
        value_types = get_possible_types_from_node(node.args[0])

        # For `convert` of integer literals, we need to match type inference rules in
        # convert.py codegen routines.
        # TODO: This can probably be removed once constant folding for `convert` is implemented
        if len(value_types) > 1 and all(isinstance(v, IntegerT) for v in value_types):
            # Get the smallest (and unsigned if available) type for non-integer target types
            # (note this is different from the ordering returned by `get_possible_types_from_node`)
            if not isinstance(target_type, IntegerT):
                value_types = sorted(value_types, key=lambda v: (v.is_signed, v.bits), reverse=True)
            else:
                # filter out the target type from list of possible types
                value_types = [i for i in value_types if not target_type.compare_type(i)]

        value_type = value_types.pop()

        # block conversions between same type
        if target_type.compare_type(value_type):
            raise InvalidType(f"Value and target type are both '{target_type}'", node)

        return [value_type, TYPE_T(target_type)]

    def build_IR(self, expr, context):
        return convert(expr, context)


ADHOC_SLICE_NODE_MACROS = ["~calldata", "~selfcode", "~extcode"]


def _build_adhoc_slice_node(sub: IRnode, start: IRnode, length: IRnode, context: Context) -> IRnode:
    assert length.is_literal, "typechecker failed"
    assert isinstance(length.value, int)  # mypy hint

    dst_typ = BytesT(length.value)
    # allocate a buffer for the return value
    np = context.new_internal_variable(dst_typ)

    # `msg.data` by `calldatacopy`
    if sub.value == "~calldata":
        node = [
            "seq",
            ["assert", ["le", ["add", start, length], "calldatasize"]],  # runtime bounds check
            ["mstore", np, length],
            ["calldatacopy", np + 32, start, length],
            np,
        ]

    # `self.code` by `codecopy`
    elif sub.value == "~selfcode":
        node = [
            "seq",
            ["assert", ["le", ["add", start, length], "codesize"]],  # runtime bounds check
            ["mstore", np, length],
            ["codecopy", np + 32, start, length],
            np,
        ]

    # `<address>.code` by `extcodecopy`
    else:
        assert sub.value == "~extcode" and len(sub.args) == 1
        node = [
            "with",
            "_extcode_address",
            sub.args[0],
            [
                "seq",
                # runtime bounds check
                ["assert", ["le", ["add", start, length], ["extcodesize", "_extcode_address"]]],
                ["mstore", np, length],
                ["extcodecopy", "_extcode_address", np + 32, start, length],
                np,
            ],
        ]

    assert isinstance(length.value, int)  # mypy hint
    return IRnode.from_list(node, typ=BytesT(length.value), location=MEMORY)


# note: this and a lot of other builtins could be refactored to accept any uint type
class Slice(BuiltinFunctionT):
    _id = "slice"
    _inputs = [
        ("b", (BYTES32_T, BytesT.any(), StringT.any())),
        ("start", UINT256_T),
        ("length", UINT256_T),
    ]

    def fetch_call_return(self, node):
        arg_type, _, _ = self.infer_arg_types(node)

        if isinstance(arg_type, StringT):
            return_type = StringT()
        else:
            return_type = BytesT()

        # validate start and length are in bounds

        arg = node.args[0]
        start_expr = node.args[1]
        length_expr = node.args[2]

        # CMC 2022-03-22 NOTE slight code duplication with semantics/analysis/local
        is_adhoc_slice = arg.get("attr") == "code" or (
            arg.get("value.id") == "msg" and arg.get("attr") == "data"
        )

        start_literal = start_expr.value if isinstance(start_expr, vy_ast.Int) else None
        length_literal = length_expr.value if isinstance(length_expr, vy_ast.Int) else None

        if not is_adhoc_slice:
            if length_literal is not None:
                if length_literal < 1:
                    raise ArgumentException("Length cannot be less than 1", length_expr)

                if length_literal > arg_type.length:
                    raise ArgumentException(f"slice out of bounds for {arg_type}", length_expr)

            if start_literal is not None:
                if start_literal > arg_type.length:
                    raise ArgumentException(f"slice out of bounds for {arg_type}", start_expr)
                if length_literal is not None and start_literal + length_literal > arg_type.length:
                    raise ArgumentException(f"slice out of bounds for {arg_type}", node)

        # we know the length statically
        if length_literal is not None:
            return_type.set_length(length_literal)
        else:
            return_type.set_min_length(arg_type.length)

        return return_type

    def infer_arg_types(self, node, expected_return_typ=None):
        self._validate_arg_types(node)
        # return a concrete type for `b`
        b_type = get_possible_types_from_node(node.args[0]).pop()
        return [b_type, self._inputs[1][1], self._inputs[2][1]]

    @process_inputs
    def build_IR(self, expr, args, kwargs, context):
        src, start, length = args

        # Handle `msg.data`, `self.code`, and `<address>.code`
        if src.value in ADHOC_SLICE_NODE_MACROS:
            return _build_adhoc_slice_node(src, start, length, context)

        is_bytes32 = src.typ == BYTES32_T
        if src.location is None:
            # it's not a pointer; force it to be one since
            # copy_bytes works on pointers.
            assert is_bytes32, src
            src = ensure_in_memory(src, context)

        with src.cache_when_complex("src") as (b1, src), start.cache_when_complex("start") as (
            b2,
            start,
        ), length.cache_when_complex("length") as (b3, length):
            if is_bytes32:
                src_maxlen = 32
            else:
                src_maxlen = src.typ.maxlen

            dst_maxlen = length.value if length.is_literal else src_maxlen

            buflen = dst_maxlen

            # add 32 bytes to the buffer size bc word access might
            # be unaligned (see below)
            if src.location == STORAGE:
                buflen += 32

            # Get returntype string or bytes
            assert isinstance(src.typ, _BytestringT) or is_bytes32
            # TODO: try to get dst_typ from semantic analysis
            if isinstance(src.typ, StringT):
                dst_typ = StringT(dst_maxlen)
            else:
                dst_typ = BytesT(dst_maxlen)

            # allocate a buffer for the return value
            buf = context.new_internal_variable(BytesT(buflen))
            # assign it the correct return type.
            # (note mismatch between dst_maxlen and buflen)
            dst = IRnode.from_list(buf, typ=dst_typ, location=MEMORY)

            dst_data = bytes_data_ptr(dst)

            if is_bytes32:
                src_len = 32
                src_data = src
            else:
                src_len = get_bytearray_length(src)
                src_data = bytes_data_ptr(src)

            # general case. byte-for-byte copy
            if src.location == STORAGE:
                # because slice uses byte-addressing but storage
                # is word-aligned, this algorithm starts at some number
                # of bytes before the data section starts, and might copy
                # an extra word. the pseudocode is:
                #   dst_data = dst + 32
                #   copy_dst = dst_data - start % 32
                #   src_data = src + 32
                #   copy_src = src_data + (start - start % 32) / 32
                #            = src_data + (start // 32)
                #   copy_bytes(copy_dst, copy_src, length)
                #   //set length AFTER copy because the length word has been clobbered!
                #   mstore(src, length)

                # start at the first word-aligned address before `start`
                # e.g. start == byte 7 -> we start copying from byte 0
                #      start == byte 32 -> we start copying from byte 32
                copy_src = IRnode.from_list(
                    ["add", src_data, ["div", start, 32]], location=src.location
                )

                # e.g. start == byte 0 -> we copy to dst_data + 0
                #      start == byte 7 -> we copy to dst_data - 7
                #      start == byte 33 -> we copy to dst_data - 1
                copy_dst = IRnode.from_list(
                    ["sub", dst_data, ["mod", start, 32]], location=dst.location
                )

                # len + (32 if start % 32 > 0 else 0)
                copy_len = ["add", length, ["mul", 32, ["iszero", ["iszero", ["mod", start, 32]]]]]
                copy_maxlen = buflen

            else:
                # all other address spaces (mem, calldata, code) we have
                # byte-aligned access so we can just do the easy thing,
                # memcopy(dst_data, src_data + dst_data)

                copy_src = add_ofst(src_data, start)
                copy_dst = dst_data
                copy_len = length
                copy_maxlen = buflen

            do_copy = copy_bytes(copy_dst, copy_src, copy_len, copy_maxlen)

            ret = [
                "seq",
                # make sure we don't overrun the source buffer
                ["assert", ["le", ["add", start, length], src_len]],  # bounds check
                do_copy,
                ["mstore", dst, length],  # set length
                dst,  # return pointer to dst
            ]
            ret = IRnode.from_list(ret, typ=dst_typ, location=MEMORY)
            return b1.resolve(b2.resolve(b3.resolve(ret)))


class Len(BuiltinFunctionT):
    _id = "len"
    _inputs = [("b", (StringT.any(), BytesT.any(), DArrayT.any()))]
    _return_type = UINT256_T

    def evaluate(self, node):
        validate_call_args(node, 1)
        arg = node.args[0]._metadata.get("folded_value")
        if isinstance(arg, (vy_ast.Str, vy_ast.Bytes)):
            length = len(arg.value)
        elif isinstance(arg, vy_ast.Hex):
            # 2 characters represent 1 byte and we subtract 1 to ignore the leading `0x`
            length = len(arg.value) // 2 - 1
        else:
            raise UnfoldableNode

        return vy_ast.Int.from_node(node, value=length)

    def infer_arg_types(self, node, expected_return_typ=None):
        self._validate_arg_types(node)
        # return a concrete type
        typ = get_possible_types_from_node(node.args[0]).pop()
        return [typ]

    def build_IR(self, node, context):
        arg = Expr(node.args[0], context).ir_node
        if arg.value == "~calldata":
            return IRnode.from_list(["calldatasize"], typ=UINT256_T)
        return get_bytearray_length(arg)


class Concat(BuiltinFunctionT):
    _id = "concat"

    def fetch_call_return(self, node):
        arg_types = self.infer_arg_types(node)

        length = 0
        for arg_t in arg_types:
            length += arg_t.length

        if isinstance(arg_types[0], (StringT)):
            return_type = StringT()
        else:
            return_type = BytesT()
        return_type.set_length(length)
        return return_type

    def infer_arg_types(self, node, expected_return_typ=None):
        if len(node.args) < 2:
            raise ArgumentException("Invalid argument count: expected at least 2", node)

        if node.keywords:
            raise ArgumentException("Keyword arguments are not accepted here", node.keywords[0])

        ret = []
        prev_typeclass = None
        for arg in node.args:
            validate_expected_type(arg, (BytesT.any(), StringT.any(), BytesM_T.any()))
            arg_t = get_possible_types_from_node(arg).pop()
            current_typeclass = "String" if isinstance(arg_t, StringT) else "Bytes"
            if prev_typeclass and current_typeclass != prev_typeclass:
                raise TypeMismatch(
                    (
                        "Concat expects consistent use of string or bytes types, "
                        "use either string or bytes."
                    ),
                    arg,
                )
            prev_typeclass = current_typeclass
            ret.append(arg_t)

        return ret

    def build_IR(self, expr, context):
        args = [Expr(arg, context).ir_node for arg in expr.args]
        if len(args) < 2:
            raise StructureException("Concat expects at least two arguments", expr)

        # Maximum length of the output
        dst_maxlen = sum(
            [arg.typ.maxlen if isinstance(arg.typ, _BytestringT) else arg.typ.m for arg in args]
        )

        # TODO: try to grab these from semantic analysis
        if isinstance(args[0].typ, StringT):
            ret_typ = StringT(dst_maxlen)
        else:
            ret_typ = BytesT(dst_maxlen)

        # Node representing the position of the output in memory
        dst = IRnode.from_list(
            context.new_internal_variable(ret_typ),
            typ=ret_typ,
            location=MEMORY,
            annotation="concat destination",
        )

        ret = ["seq"]
        # stack item representing our current offset in the dst buffer
        ofst = "concat_ofst"

        # TODO: optimize for the case where all lengths are statically known.
        for arg in args:
            dst_data = add_ofst(bytes_data_ptr(dst), ofst)

            if isinstance(arg.typ, _BytestringT):
                # Ignore empty strings
                if arg.typ.maxlen == 0:
                    continue

                with arg.cache_when_complex("arg") as (b1, arg):
                    argdata = bytes_data_ptr(arg)

                    with get_bytearray_length(arg).cache_when_complex("len") as (b2, arglen):
                        do_copy = [
                            "seq",
                            copy_bytes(dst_data, argdata, arglen, arg.typ.maxlen),
                            ["set", ofst, ["add", ofst, arglen]],
                        ]
                        ret.append(b1.resolve(b2.resolve(do_copy)))

            else:
                ret.append(STORE(dst_data, unwrap_location(arg)))
                ret.append(["set", ofst, ["add", ofst, arg.typ.m]])

        ret.append(STORE(dst, ofst))

        # Memory location of the output
        ret.append(dst)

        return IRnode.from_list(
            ["with", ofst, 0, ret], typ=ret_typ, location=MEMORY, annotation="concat"
        )


class Keccak256(BuiltinFunctionT):
    _id = "keccak256"
    # TODO allow any BytesM_T
    _inputs = [("value", (BytesT.any(), BYTES32_T, StringT.any()))]
    _return_type = BYTES32_T

    def evaluate(self, node):
        validate_call_args(node, 1)
        value = node.args[0]._metadata.get("folded_value")
        if isinstance(value, vy_ast.Bytes):
            value = value.value
        elif isinstance(value, vy_ast.Str):
            value = value.value.encode()
        elif isinstance(value, vy_ast.Hex):
            length = len(value.value) // 2 - 1
            value = int(value.value, 16).to_bytes(length, "big")
        else:
            raise UnfoldableNode

        hash_ = f"0x{keccak256(value).hex()}"
        return vy_ast.Hex.from_node(node, value=hash_)

    def infer_arg_types(self, node, expected_return_typ=None):
        self._validate_arg_types(node)
        # return a concrete type for `value`
        value_type = get_possible_types_from_node(node.args[0]).pop()
        return [value_type]

    @process_inputs
    def build_IR(self, expr, args, kwargs, context):
        assert len(args) == 1
        return keccak256_helper(args[0], context)


def _make_sha256_call(inp_start, inp_len, out_start, out_len):
    return [
        "assert",
        [
            "staticcall",
            ["gas"],  # gas
            SHA256_ADDRESS,  # address
            inp_start,
            inp_len,
            out_start,
            out_len,
        ],
    ]


class Sha256(BuiltinFunctionT):
    _id = "sha256"
    _inputs = [("value", (BYTES32_T, BytesT.any(), StringT.any()))]
    _return_type = BYTES32_T

    def evaluate(self, node):
        validate_call_args(node, 1)
        value = node.args[0]._metadata.get("folded_value")
        if isinstance(value, vy_ast.Bytes):
            value = value.value
        elif isinstance(value, vy_ast.Str):
            value = value.value.encode()
        elif isinstance(value, vy_ast.Hex):
            length = len(value.value) // 2 - 1
            value = int(value.value, 16).to_bytes(length, "big")
        else:
            raise UnfoldableNode

        hash_ = f"0x{hashlib.sha256(value).hexdigest()}"
        return vy_ast.Hex.from_node(node, value=hash_)

    def infer_arg_types(self, node, expected_return_typ=None):
        self._validate_arg_types(node)
        # return a concrete type for `value`
        value_type = get_possible_types_from_node(node.args[0]).pop()
        return [value_type]

    @process_inputs
    def build_IR(self, expr, args, kwargs, context):
        sub = args[0]
        # bytes32 input
        if sub.typ == BYTES32_T:
            return IRnode.from_list(
                [
                    "seq",
                    ["mstore", MemoryPositions.FREE_VAR_SPACE, sub],
                    _make_sha256_call(
                        inp_start=MemoryPositions.FREE_VAR_SPACE,
                        inp_len=32,
                        out_start=MemoryPositions.FREE_VAR_SPACE,
                        out_len=32,
                    ),
                    ["mload", MemoryPositions.FREE_VAR_SPACE],  # push value onto stack
                ],
                typ=BYTES32_T,
                add_gas_estimate=SHA256_BASE_GAS + 1 * SHA256_PER_WORD_GAS,
            )
        # bytearay-like input
        # special case if it's already in memory
        sub = ensure_in_memory(sub, context)

        return IRnode.from_list(
            [
                "with",
                "_sub",
                sub,
                [
                    "seq",
                    _make_sha256_call(
                        # TODO use add_ofst if sub is statically known
                        inp_start=["add", "_sub", 32],
                        inp_len=["mload", "_sub"],
                        out_start=MemoryPositions.FREE_VAR_SPACE,
                        out_len=32,
                    ),
                    ["mload", MemoryPositions.FREE_VAR_SPACE],
                ],
            ],
            typ=BYTES32_T,
            add_gas_estimate=SHA256_BASE_GAS + sub.typ.maxlen * SHA256_PER_WORD_GAS,
        )


class MethodID(FoldedFunctionT):
    _id = "method_id"
    _inputs = [("value", StringT.any())]
    _kwargs = {"output_type": KwargSettings("TYPE_DEFINITION", BytesT(4))}

    def evaluate(self, node):
        validate_call_args(node, 1, ["output_type"])

        value = node.args[0]._metadata.get("folded_value")
        if not isinstance(value, vy_ast.Str):
            raise InvalidType("method id must be given as a literal string", node.args[0])
        if " " in value.value:
            raise InvalidLiteral("Invalid function signature - no spaces allowed.", node.args[0])

        return_type = self.infer_kwarg_types(node)["output_type"].typedef
        value = method_id_int(value.value)

        if return_type.compare_type(BYTES4_T):
            return vy_ast.Hex.from_node(node, value=hex(value))
        else:
            return vy_ast.Bytes.from_node(node, value=value.to_bytes(4, "big"))

    def fetch_call_return(self, node):
        validate_call_args(node, 1, ["output_type"])

        type_ = self.infer_kwarg_types(node)["output_type"].typedef
        return type_

    def infer_arg_types(self, node, expected_return_typ=None):
        # call `evaluate` for its typechecking side effects
        self.evaluate(node)
        return [self._inputs[0][1]]

    def infer_kwarg_types(self, node):
        # If `output_type` is not given, default to `Bytes[4]`
        output_typedef = TYPE_T(BytesT(4))
        if node.keywords:
            return_type = type_from_annotation(node.keywords[0].value)
            if return_type.compare_type(BYTES4_T):
                output_typedef = TYPE_T(BYTES4_T)
            elif not (isinstance(return_type, BytesT) and return_type.length == 4):
                raise ArgumentException("output_type must be Bytes[4] or bytes4", node.keywords[0])

        return {"output_type": output_typedef}


class ECRecover(BuiltinFunctionT):
    _id = "ecrecover"
    _inputs = [
        ("hash", BYTES32_T),
        ("v", (UINT256_T, UINT8_T)),
        ("r", (UINT256_T, BYTES32_T)),
        ("s", (UINT256_T, BYTES32_T)),
    ]
    _return_type = AddressT()

    def infer_arg_types(self, node, expected_return_typ=None):
        self._validate_arg_types(node)
        v_t, r_t, s_t = [get_possible_types_from_node(arg).pop() for arg in node.args[1:]]
        return [BYTES32_T, v_t, r_t, s_t]

    @process_inputs
    def build_IR(self, expr, args, kwargs, context):
        input_buf = context.new_internal_variable(get_type_for_exact_size(128))
        output_buf = context.new_internal_variable(get_type_for_exact_size(32))
        return IRnode.from_list(
            [
                "seq",
                # clear output memory first, ecrecover can return 0 bytes
                ["mstore", output_buf, 0],
                ["mstore", input_buf, args[0]],
                ["mstore", input_buf + 32, args[1]],
                ["mstore", input_buf + 64, args[2]],
                ["mstore", input_buf + 96, args[3]],
                ["staticcall", "gas", 1, input_buf, 128, output_buf, 32],
                ["mload", output_buf],
            ],
            typ=AddressT(),
        )


class _ECArith(BuiltinFunctionT):
    @process_inputs
    def build_IR(self, expr, _args, kwargs, context):
        args_tuple = ir_tuple_from_args(_args)

        args_t = args_tuple.typ
        input_buf = IRnode.from_list(
            context.new_internal_variable(args_t), typ=args_t, location=MEMORY
        )
        ret_t = self._return_type

        ret = ["seq"]
        ret.append(make_setter(input_buf, args_tuple))

        output_buf = context.new_internal_variable(ret_t)

        args_ofst = input_buf
        args_len = args_t.memory_bytes_required
        out_ofst = output_buf
        out_len = ret_t.memory_bytes_required

        ret.append(
            [
                "assert",
                ["staticcall", ["gas"], self._precompile, args_ofst, args_len, out_ofst, out_len],
            ]
        )
        ret.append(output_buf)

        return IRnode.from_list(ret, typ=ret_t, location=MEMORY)


class ECAdd(_ECArith):
    _id = "ecadd"
    _inputs = [("a", SArrayT(UINT256_T, 2)), ("b", SArrayT(UINT256_T, 2))]
    _return_type = SArrayT(UINT256_T, 2)
    _precompile = 0x6


class ECMul(_ECArith):
    _id = "ecmul"
    _inputs = [("point", SArrayT(UINT256_T, 2)), ("scalar", UINT256_T)]
    _return_type = SArrayT(UINT256_T, 2)
    _precompile = 0x7


def _generic_element_getter(op):
    def f(index):
        return IRnode.from_list(
            [op, ["add", "_sub", ["add", 32, ["mul", 32, index]]]], typ=INT128_T
        )

    return f


def _storage_element_getter(index):
    return IRnode.from_list(["sload", ["add", "_sub", ["add", 1, index]]], typ=INT128_T)


class Extract32(BuiltinFunctionT):
    _id = "extract32"
    _inputs = [("b", BytesT.any()), ("start", IntegerT.unsigneds())]
    # "TYPE_DEFINITION" is a placeholder value for a type definition string, and
    # will be replaced by a `TYPE_T` object in `infer_kwarg_types`
    # (note that it is ignored in _validate_arg_types)
    _kwargs = {"output_type": KwargSettings("TYPE_DEFINITION", BYTES32_T)}

    def fetch_call_return(self, node):
        self._validate_arg_types(node)
        return_type = self.infer_kwarg_types(node)["output_type"].typedef
        return return_type

    def infer_arg_types(self, node, expected_return_typ=None):
        self._validate_arg_types(node)
        input_type = get_possible_types_from_node(node.args[0]).pop()
        return [input_type, UINT256_T]

    def infer_kwarg_types(self, node):
        if node.keywords:
            output_type = type_from_annotation(node.keywords[0].value)
            if not isinstance(output_type, (AddressT, BytesM_T, IntegerT)):
                raise InvalidType(
                    "Output type must be one of integer, bytes32 or address", node.keywords[0].value
                )
            output_typedef = TYPE_T(output_type)
            node.keywords[0].value._metadata["type"] = output_typedef
        else:
            output_typedef = TYPE_T(BYTES32_T)

        return {"output_type": output_typedef}

    @process_inputs
    def build_IR(self, expr, args, kwargs, context):
        sub, index = args
        ret_type = kwargs["output_type"]

        # Get length and specific element
        if sub.location == STORAGE:
            lengetter = IRnode.from_list(["sload", "_sub"], typ=INT128_T)
            elementgetter = _storage_element_getter

        else:
            op = sub.location.load_op
            lengetter = IRnode.from_list([op, "_sub"], typ=INT128_T)
            elementgetter = _generic_element_getter(op)

        # TODO rewrite all this with cache_when_complex and bitshifts

        # Special case: index known to be a multiple of 32
        if isinstance(index.value, int) and not index.value % 32:
            o = IRnode.from_list(
                [
                    "with",
                    "_sub",
                    sub,
                    elementgetter(
                        ["div", clamp2(0, index, ["sub", lengetter, 32], signed=True), 32]
                    ),
                ],
                typ=ret_type,
                annotation="extracting 32 bytes",
            )
        # General case
        else:
            o = IRnode.from_list(
                [
                    "with",
                    "_sub",
                    sub,
                    [
                        "with",
                        "_len",
                        lengetter,
                        [
                            "with",
                            "_index",
                            clamp2(0, index, ["sub", "_len", 32], signed=True),
                            [
                                "with",
                                "_mi32",
                                ["mod", "_index", 32],
                                [
                                    "with",
                                    "_di32",
                                    ["div", "_index", 32],
                                    [
                                        "if",
                                        "_mi32",
                                        [
                                            "add",
                                            ["mul", elementgetter("_di32"), ["exp", 256, "_mi32"]],
                                            [
                                                "div",
                                                elementgetter(["add", "_di32", 1]),
                                                ["exp", 256, ["sub", 32, "_mi32"]],
                                            ],
                                        ],
                                        elementgetter("_di32"),
                                    ],
                                ],
                            ],
                        ],
                    ],
                ],
                typ=ret_type,
                annotation="extract32",
            )
        return IRnode.from_list(clamp_basetype(o), typ=ret_type)


class AsWeiValue(BuiltinFunctionT):
    _id = "as_wei_value"
    _inputs = [("value", (IntegerT.any(), DecimalT())), ("unit", StringT.any())]
    _return_type = UINT256_T

    wei_denoms = {
        ("wei",): 1,
        ("femtoether", "kwei", "babbage"): 10**3,
        ("picoether", "mwei", "lovelace"): 10**6,
        ("nanoether", "gwei", "shannon"): 10**9,
        ("microether", "szabo"): 10**12,
        ("milliether", "finney"): 10**15,
        ("ether",): 10**18,
        ("kether", "grand"): 10**21,
    }

    def get_denomination(self, node):
        value = node.args[1]._metadata.get("folded_value")
        if not isinstance(value, vy_ast.Str):
            raise ArgumentException(
                "Wei denomination must be given as a literal string", node.args[1]
            )
        try:
            denom = next(v for k, v in self.wei_denoms.items() if value.value in k)
        except StopIteration:
            raise ArgumentException(f"Unknown denomination: {value.value}", node.args[1]) from None

        return denom

    def evaluate(self, node):
        validate_call_args(node, 2)
        denom = self.get_denomination(node)

        value = node.args[0]._metadata.get("folded_value")
        if not isinstance(value, (vy_ast.Decimal, vy_ast.Int)):
            raise UnfoldableNode
        value = value.value

        if value < 0:
            raise InvalidLiteral("Negative wei value not allowed", node.args[0])

        return vy_ast.Int.from_node(node, value=int(value * denom))

    def fetch_call_return(self, node):
        self.infer_arg_types(node)
        return self._return_type

    def infer_arg_types(self, node, expected_return_typ=None):
        # call `evaluate` for its typechecking side effects`
        try:
            self.evaluate(node)
        except UnfoldableNode:
            pass

        self._validate_arg_types(node)
        # return a concrete type instead of abstract type
        value_type = get_possible_types_from_node(node.args[0]).pop()
        unit_type = get_possible_types_from_node(node.args[1]).pop()
        return [value_type, unit_type]

    @process_inputs
    def build_IR(self, expr, args, kwargs, context):
        value = args[0]

        denom_divisor = self.get_denomination(expr)
        with value.cache_when_complex("value") as (b1, value):
            if value.typ in (UINT256_T, UINT8_T):
                sub = [
                    "with",
                    "ans",
                    ["mul", value, denom_divisor],
                    [
                        "seq",
                        [
                            "assert",
                            ["or", ["eq", ["div", "ans", value], denom_divisor], ["iszero", value]],
                        ],
                        "ans",
                    ],
                ]
            elif value.typ == INT128_T:
                # signed types do not require bounds checks because the
                # largest possible converted value will not overflow 2**256
                sub = ["seq", ["assert", ["sgt", value, -1]], ["mul", value, denom_divisor]]
            elif value.typ == DecimalT():
                sub = [
                    "seq",
                    ["assert", ["sgt", value, -1]],
                    ["div", ["mul", value, denom_divisor], DECIMAL_DIVISOR],
                ]
            else:
                raise CompilerPanic(f"Unexpected type: {value.typ}")

            return IRnode.from_list(b1.resolve(sub), typ=UINT256_T)


zero_value = IRnode.from_list(0, typ=UINT256_T)
empty_value = IRnode.from_list(0, typ=BYTES32_T)


class RawCall(BuiltinFunctionT):
    _id = "raw_call"
    _inputs = [("to", AddressT()), ("data", BytesT.any())]
    _kwargs = {
        "max_outsize": KwargSettings(UINT256_T, 0, require_literal=True),
        "gas": KwargSettings(UINT256_T, "gas"),
        "value": KwargSettings(UINT256_T, zero_value),
        "is_delegate_call": KwargSettings(BoolT(), False, require_literal=True),
        "is_static_call": KwargSettings(BoolT(), False, require_literal=True),
        "revert_on_failure": KwargSettings(BoolT(), True, require_literal=True),
    }

    def fetch_call_return(self, node):
        self._validate_arg_types(node)

        kwargz = {i.arg: i.value for i in node.keywords}

        outsize = kwargz.get("max_outsize")
        if outsize is not None:
            outsize = outsize._metadata.get("folded_value")
        revert_on_failure = kwargz.get("revert_on_failure")
        if revert_on_failure is not None:
            revert_on_failure = revert_on_failure._metadata.get("folded_value")
        revert_on_failure = revert_on_failure.value if revert_on_failure is not None else True

        if outsize is None or outsize.value == 0:
            if revert_on_failure:
                return None
            return BoolT()

        if not isinstance(outsize, vy_ast.Int) or outsize.value < 0:
            raise

        if outsize.value:
            return_type = BytesT()
            return_type.set_min_length(outsize.value)

            if revert_on_failure:
                return return_type
            return TupleT([BoolT(), return_type])

    def infer_arg_types(self, node, expected_return_typ=None):
        self._validate_arg_types(node)
        # return a concrete type for `data`
        data_type = get_possible_types_from_node(node.args[1]).pop()
        return [self._inputs[0][1], data_type]

    @process_inputs
    def build_IR(self, expr, args, kwargs, context):
        to, data = args
        # TODO: must compile in source code order, left-to-right
        gas, value, outsize, delegate_call, static_call, revert_on_failure = (
            kwargs["gas"],
            kwargs["value"],
            kwargs["max_outsize"],
            kwargs["is_delegate_call"],
            kwargs["is_static_call"],
            kwargs["revert_on_failure"],
        )

        if delegate_call and static_call:
            raise ArgumentException(
                "Call may use one of `is_delegate_call` or `is_static_call`, not both", expr
            )
        if not static_call and context.is_constant():
            raise StateAccessViolation(
                f"Cannot make modifying calls from {context.pp_constancy()},"
                " use `is_static_call=True` to perform this action",
                expr,
            )

        if data.value == "~calldata":
            call_ir = ["with", "mem_ofst", "msize"]
            args_ofst = ["seq", ["calldatacopy", "mem_ofst", 0, "calldatasize"], "mem_ofst"]
            args_len = "calldatasize"
        else:
            # some gymnastics to propagate constants (if eval_input_buf
            # returns a static memory location)
            eval_input_buf = ensure_in_memory(data, context)

            input_buf = eval_seq(eval_input_buf)

            if input_buf is None:
                call_ir = ["with", "arg_buf", eval_input_buf]
                input_buf = IRnode.from_list("arg_buf")
            else:
                call_ir = ["seq", eval_input_buf]

            args_ofst = add_ofst(input_buf, 32)
            args_len = ["mload", input_buf]

        output_node = IRnode.from_list(
            context.new_internal_variable(BytesT(outsize)), typ=BytesT(outsize), location=MEMORY
        )

        bool_ty = BoolT()

        # build IR for call or delegatecall
        common_call_args = [
            args_ofst,
            args_len,
            # if there is no return value, the return offset can be 0
            add_ofst(output_node, 32) if outsize else 0,
            outsize,
        ]

        gas, value = IRnode.from_list(gas), IRnode.from_list(value)
        with scope_multi((to, value, gas), ("_to", "_value", "_gas")) as (b1, (to, value, gas)):
            if delegate_call:
                call_op = ["delegatecall", gas, to, *common_call_args]
            elif static_call:
                call_op = ["staticcall", gas, to, *common_call_args]
            else:
                call_op = ["call", gas, to, value, *common_call_args]

            call_ir += [call_op]
            call_ir = b1.resolve(call_ir)

        # build sequence IR
        if outsize:
            # return minimum of outsize and returndatasize
            size = ["select", ["lt", outsize, "returndatasize"], outsize, "returndatasize"]

            # store output size and return output location
            store_output_size = ["seq", ["mstore", output_node, size], output_node]

            bytes_ty = BytesT(outsize)

            if revert_on_failure:
                typ = bytes_ty
                # check the call success flag, and store returndata in memory
                ret_ir = ["seq", check_external_call(call_ir), store_output_size]
                return IRnode.from_list(ret_ir, typ=typ, location=MEMORY)
            else:
                typ = TupleT([bool_ty, bytes_ty])
                ret_ir = [
                    "multi",
                    # use IRnode.from_list to make sure the types are
                    # set properly on the "multi" members
                    IRnode.from_list(call_ir, typ=bool_ty),
                    IRnode.from_list(store_output_size, typ=bytes_ty, location=MEMORY),
                ]
                # return an IR tuple of call success flag and returndata pointer
                return IRnode.from_list(ret_ir, typ=typ)

        # max_outsize is 0.

        if not revert_on_failure:
            # return call flag as stack item
            typ = bool_ty
            return IRnode.from_list(call_ir, typ=typ)

        else:
            # check the call success flag and don't return anything
            ret_ir = check_external_call(call_ir)
            return IRnode.from_list(ret_ir, typ=None)

        raise CompilerPanic("unreachable!")


class Send(BuiltinFunctionT):
    _id = "send"
    _inputs = [("to", AddressT()), ("value", UINT256_T)]
    # default gas stipend is 0
    _kwargs = {"gas": KwargSettings(UINT256_T, 0)}

    @process_inputs
    def build_IR(self, expr, args, kwargs, context):
        to, value = args
        gas = kwargs["gas"]
        context.check_is_not_constant("send ether", expr)
        return IRnode.from_list(
            ["assert", ["call", gas, to, value, 0, 0, 0, 0]], error_msg="send failed"
        )


class SelfDestruct(BuiltinFunctionT):
    _id = "selfdestruct"
    _inputs = [("to", AddressT())]
    _is_terminus = True
    _warned = False

    @process_inputs
    def build_IR(self, expr, args, kwargs, context):
        if not self._warned:
            vyper_warn("`selfdestruct` is deprecated! The opcode is no longer recommended for use.")
            self._warned = True

        context.check_is_not_constant("selfdestruct", expr)
        return IRnode.from_list(
            ["seq", eval_once_check(_freshname("selfdestruct")), ["selfdestruct", args[0]]]
        )


class BlockHash(BuiltinFunctionT):
    _id = "blockhash"
    _inputs = [("block_num", UINT256_T)]
    _return_type = BYTES32_T

    @process_inputs
    def build_IR(self, expr, args, kwargs, contact):
        return IRnode.from_list(
            ["blockhash", clamp("lt", clamp("sge", args[0], ["sub", ["number"], 256]), "number")],
            typ=BYTES32_T,
        )


class RawRevert(BuiltinFunctionT):
    _id = "raw_revert"
    _inputs = [("data", BytesT.any())]
    _return_type = None
    _is_terminus = True

    def fetch_call_return(self, node):
        return None

    def infer_arg_types(self, node, expected_return_typ=None):
        self._validate_arg_types(node)
        data_type = get_possible_types_from_node(node.args[0]).pop()
        return [data_type]

    @process_inputs
    def build_IR(self, expr, args, kwargs, context):
        with ensure_in_memory(args[0], context).cache_when_complex("err_buf") as (b, buf):
            data = bytes_data_ptr(buf)
            len_ = get_bytearray_length(buf)
            return b.resolve(IRnode.from_list(["revert", data, len_]))


class RawLog(BuiltinFunctionT):
    _id = "raw_log"
    _inputs = [("topics", DArrayT(BYTES32_T, 4)), ("data", (BYTES32_T, BytesT.any()))]

    def fetch_call_return(self, node):
        self.infer_arg_types(node)

    def infer_arg_types(self, node, expected_return_typ=None):
        self._validate_arg_types(node)

        if not isinstance(node.args[0], vy_ast.List) or len(node.args[0].elements) > 4:
            raise InvalidType("Expecting a list of 0-4 topics as first argument", node.args[0])

        # return a concrete type for `data`
        data_type = get_possible_types_from_node(node.args[1]).pop()

        return [self._inputs[0][1], data_type]

    @process_inputs
    def build_IR(self, expr, args, kwargs, context):
        topics_length = len(expr.args[0].elements)
        topics = args[0].args

        # sanity check topics is a literal list
        assert args[0].value in ("~empty", "multi")

        data = args[1]

        if data.typ == BYTES32_T:
            placeholder = context.new_internal_variable(BYTES32_T)
            return IRnode.from_list(
                [
                    "seq",
                    # TODO use make_setter
                    ["mstore", placeholder, unwrap_location(data)],
                    ["log" + str(topics_length), placeholder, 32] + topics,
                ]
            )

        input_buf = ensure_in_memory(data, context)

        return IRnode.from_list(
            [
                "with",
                "_sub",
                input_buf,
                ["log" + str(topics_length), ["add", "_sub", 32], ["mload", "_sub"], *topics],
            ]
        )


class BitwiseAnd(BuiltinFunctionT):
    _id = "bitwise_and"
    _inputs = [("x", UINT256_T), ("y", UINT256_T)]
    _return_type = UINT256_T
    _warned = False

    def evaluate(self, node):
        if not self.__class__._warned:
            vyper_warn("`bitwise_and()` is deprecated! Please use the & operator instead.")
            self.__class__._warned = True

        validate_call_args(node, 2)
        values = [i._metadata.get("folded_value") for i in node.args]
        for val in values:
            if not isinstance(val, vy_ast.Int):
                raise UnfoldableNode

        value = values[0].value & values[1].value
        return vy_ast.Int.from_node(node, value=value)

    @process_inputs
    def build_IR(self, expr, args, kwargs, context):
        return IRnode.from_list(["and", args[0], args[1]], typ=UINT256_T)


class BitwiseOr(BuiltinFunctionT):
    _id = "bitwise_or"
    _inputs = [("x", UINT256_T), ("y", UINT256_T)]
    _return_type = UINT256_T
    _warned = False

    def evaluate(self, node):
        if not self.__class__._warned:
            vyper_warn("`bitwise_or()` is deprecated! Please use the | operator instead.")
            self.__class__._warned = True

        validate_call_args(node, 2)
        values = [i._metadata.get("folded_value") for i in node.args]
        for val in values:
            if not isinstance(val, vy_ast.Int):
                raise UnfoldableNode

        value = values[0].value | values[1].value
        return vy_ast.Int.from_node(node, value=value)

    @process_inputs
    def build_IR(self, expr, args, kwargs, context):
        return IRnode.from_list(["or", args[0], args[1]], typ=UINT256_T)


class BitwiseXor(BuiltinFunctionT):
    _id = "bitwise_xor"
    _inputs = [("x", UINT256_T), ("y", UINT256_T)]
    _return_type = UINT256_T
    _warned = False

    def evaluate(self, node):
        if not self.__class__._warned:
            vyper_warn("`bitwise_xor()` is deprecated! Please use the ^ operator instead.")
            self.__class__._warned = True

        validate_call_args(node, 2)
        values = [i._metadata.get("folded_value") for i in node.args]
        for val in values:
            if not isinstance(val, vy_ast.Int):
                raise UnfoldableNode

        value = values[0].value ^ values[1].value
        return vy_ast.Int.from_node(node, value=value)

    @process_inputs
    def build_IR(self, expr, args, kwargs, context):
        return IRnode.from_list(["xor", args[0], args[1]], typ=UINT256_T)


class BitwiseNot(BuiltinFunctionT):
    _id = "bitwise_not"
    _inputs = [("x", UINT256_T)]
    _return_type = UINT256_T
    _warned = False

    def evaluate(self, node):
        if not self.__class__._warned:
            vyper_warn("`bitwise_not()` is deprecated! Please use the ~ operator instead.")
            self.__class__._warned = True

        validate_call_args(node, 1)
        value = node.args[0]._metadata.get("folded_value")
        if not isinstance(value, vy_ast.Int):
            raise UnfoldableNode

        value = value.value

        value = (2**256 - 1) - value
        return vy_ast.Int.from_node(node, value=value)

    @process_inputs
    def build_IR(self, expr, args, kwargs, context):
        return IRnode.from_list(["not", args[0]], typ=UINT256_T)


class Shift(BuiltinFunctionT):
    _id = "shift"
    _inputs = [("x", (UINT256_T, INT256_T)), ("_shift_bits", IntegerT.any())]
    _return_type = UINT256_T
    _warned = False

    def evaluate(self, node):
        if not self.__class__._warned:
            vyper_warn("`shift()` is deprecated! Please use the << or >> operator instead.")
            self.__class__._warned = True

        validate_call_args(node, 2)
        args = [i._metadata.get("folded_value") for i in node.args]
        if any(not isinstance(i, vy_ast.Int) for i in args):
            raise UnfoldableNode
        value, shift = [i.value for i in args]
        if shift < -256 or shift > 256:
            # this validation is performed to prevent the compiler from hanging
            # rather than for correctness because the post-folded constant would
            # have been validated anyway
            raise InvalidLiteral("Shift must be between -256 and 256", node.args[1])

        if shift < 0:
            value = value >> -shift
        else:
            value = (value << shift) % (2**256)
        return vy_ast.Int.from_node(node, value=value)

    def fetch_call_return(self, node):
        # return type is the type of the first argument
        return self.infer_arg_types(node)[0]

    def infer_arg_types(self, node, expected_return_typ=None):
        self._validate_arg_types(node)
        # return a concrete type instead of SignedIntegerAbstractType
        arg_ty = get_possible_types_from_node(node.args[0])[0]
        shift_ty = get_possible_types_from_node(node.args[1])[0]
        return [arg_ty, shift_ty]

    @process_inputs
    def build_IR(self, expr, args, kwargs, context):
        # "gshr" -- generalized right shift
        argty = args[0].typ
        GSHR = sar if argty.is_signed else shr

        with args[0].cache_when_complex("to_shift") as (b1, arg), args[1].cache_when_complex(
            "bits"
        ) as (b2, bits):
            neg_bits = ["sub", 0, bits]
            ret = ["if", ["slt", bits, 0], GSHR(neg_bits, arg), shl(bits, arg)]
            return b1.resolve(b2.resolve(IRnode.from_list(ret, typ=argty)))


class _AddMulMod(BuiltinFunctionT):
    _inputs = [("a", UINT256_T), ("b", UINT256_T), ("c", UINT256_T)]
    _return_type = UINT256_T

    def evaluate(self, node):
        validate_call_args(node, 3)
        args = [i._metadata.get("folded_value") for i in node.args]
        if isinstance(args[2], vy_ast.Int) and args[2].value == 0:
            raise ZeroDivisionException("Modulo by 0", node.args[2])
        for arg in args:
            if not isinstance(arg, vy_ast.Int):
                raise UnfoldableNode

        value = self._eval_fn(args[0].value, args[1].value) % args[2].value
        return vy_ast.Int.from_node(node, value=value)

    @process_inputs
    def build_IR(self, expr, args, kwargs, context):
        x, y, z = args
        with x.cache_when_complex("x") as (b1, x):
            with y.cache_when_complex("y") as (b2, y):
                with z.cache_when_complex("z") as (b3, z):
                    ret = IRnode.from_list(
                        ["seq", ["assert", z], [self._opcode, x, y, z]], typ=UINT256_T
                    )
                    return b1.resolve(b2.resolve(b3.resolve(ret)))


class AddMod(_AddMulMod):
    _id = "uint256_addmod"
    _eval_fn = operator.add
    _opcode = "addmod"


class MulMod(_AddMulMod):
    _id = "uint256_mulmod"
    _eval_fn = operator.mul
    _opcode = "mulmod"


class PowMod256(BuiltinFunctionT):
    _id = "pow_mod256"
    _inputs = [("a", UINT256_T), ("b", UINT256_T)]
    _return_type = UINT256_T

    def evaluate(self, node):
        validate_call_args(node, 2)
        values = [i._metadata.get("folded_value") for i in node.args]
        if any(not isinstance(i, vy_ast.Int) for i in values):
            raise UnfoldableNode

        left, right = values
        value = pow(left.value, right.value, 2**256)
        return vy_ast.Int.from_node(node, value=value)

    def build_IR(self, expr, context):
        left = Expr.parse_value_expr(expr.args[0], context)
        right = Expr.parse_value_expr(expr.args[1], context)
        return IRnode.from_list(["exp", left, right], typ=left.typ)


class Abs(BuiltinFunctionT):
    _id = "abs"
    _inputs = [("value", INT256_T)]
    _return_type = INT256_T

    def evaluate(self, node):
        validate_call_args(node, 1)
        value = node.args[0]._metadata.get("folded_value")
        if not isinstance(value, vy_ast.Int):
            raise UnfoldableNode

        value = abs(value.value)
        return vy_ast.Int.from_node(node, value=value)

    def build_IR(self, expr, context):
        value = Expr.parse_value_expr(expr.args[0], context)
        sub = [
            "with",
            "orig",
            value,
            [
                "if",
                ["slt", "orig", 0],
                # clamp orig != -2**255 (because it maps to itself under negation)
                ["seq", ["assert", ["ne", "orig", ["sub", 0, "orig"]]], ["sub", 0, "orig"]],
                "orig",
            ],
        ]
        return IRnode.from_list(sub, typ=INT256_T)


# CREATE* functions

CREATE2_SENTINEL = dummy_node_for_type(BYTES32_T)


# create helper functions
# generates CREATE op sequence + zero check for result
def _create_ir(value, buf, length, salt, checked=True):
    args = [value, buf, length]
    create_op = "create"
    if salt is not CREATE2_SENTINEL:
        create_op = "create2"
        args.append(salt)

    ret = IRnode.from_list(
        ["seq", eval_once_check(_freshname("create_builtin")), [create_op, *args]]
    )

    if not checked:
        return ret

    ret = clamp_nonzero(ret)
    ret.set_error_msg(f"{create_op} failed")
    return ret


# calculate the gas used by create for a given number of bytes
def _create_addl_gas_estimate(size, should_use_create2):
    ret = 200 * size
    if should_use_create2:
        ret += SHA3_PER_WORD * ceil32(size) // 32
    return ret


def eip1167_bytecode():
    # NOTE cyclic import?
    from vyper.ir.compile_ir import assembly_to_evm

    loader_asm = [
        "PUSH1",
        0x2D,
        "RETURNDATASIZE",
        "DUP2",
        "PUSH1",
        0x09,
        "RETURNDATASIZE",
        "CODECOPY",
        "RETURN",
    ]
    forwarder_pre_asm = [
        "CALLDATASIZE",
        "RETURNDATASIZE",
        "RETURNDATASIZE",
        "CALLDATACOPY",
        "RETURNDATASIZE",
        "RETURNDATASIZE",
        "RETURNDATASIZE",
        "CALLDATASIZE",
        "RETURNDATASIZE",
        "PUSH20",  # [address to delegate to]
    ]
    forwarder_post_asm = [
        "GAS",
        "DELEGATECALL",
        "RETURNDATASIZE",
        "DUP3",
        "DUP1",
        "RETURNDATACOPY",
        "SWAP1",
        "RETURNDATASIZE",
        "SWAP2",
        "PUSH1",
        0x2B,  # jumpdest of whole program.
        "JUMPI",
        "REVERT",
        "JUMPDEST",
        "RETURN",
    ]
    return (
        assembly_to_evm(loader_asm)[0],
        assembly_to_evm(forwarder_pre_asm)[0],
        assembly_to_evm(forwarder_post_asm)[0],
    )


# "standard" initcode for code which can be larger than 256 bytes.
# returns the code starting from 0x0b with len `codesize`.
# NOTE: it assumes codesize <= 2**24.
def _create_preamble(codesize):
    from vyper.ir.compile_ir import assembly_to_evm

    evm_len = 0x0B  # 11 bytes
    asm = [
        # use PUSH3 to be able to deal with larger contracts
        "PUSH3",
        # blank space for codesize
        0x00,
        0x00,
        0x00,
        "RETURNDATASIZE",
        "DUP2",
        "PUSH1",
        evm_len,
        "RETURNDATASIZE",
        "CODECOPY",
        "RETURN",
    ]
    evm = assembly_to_evm(asm)[0]
    assert len(evm) == evm_len, evm

    shl_bits = (evm_len - 4) * 8  # codesize needs to go right after the PUSH3
    # mask codesize into the aforementioned "blank space"
    return ["or", bytes_to_int(evm), shl(shl_bits, codesize)], evm_len


class _CreateBase(BuiltinFunctionT):
    _kwargs = {
        "value": KwargSettings(UINT256_T, zero_value),
        "salt": KwargSettings(BYTES32_T, empty_value),
    }
    _return_type = AddressT()

    @process_inputs
    def build_IR(self, expr, args, kwargs, context):
        # errmsg something like "Cannot use {self._id} in pure fn"
        context.check_is_not_constant("use {self._id}", expr)

        should_use_create2 = "salt" in [kwarg.arg for kwarg in expr.keywords]

        if not should_use_create2:
            kwargs["salt"] = CREATE2_SENTINEL

        ir_builder = self._build_create_IR(expr, args, context, **kwargs)

        add_gas_estimate = self._add_gas_estimate(args, should_use_create2)

        return IRnode.from_list(
            ir_builder, typ=AddressT(), annotation=self._id, add_gas_estimate=add_gas_estimate
        )


class CreateMinimalProxyTo(_CreateBase):
    # create an EIP1167 "minimal proxy" to the target contract

    _id = "create_minimal_proxy_to"
    _inputs = [("target", AddressT())]

    def _add_gas_estimate(self, args, should_use_create2):
        a, b, c = eip1167_bytecode()
        bytecode_len = 20 + len(b) + len(c)
        return _create_addl_gas_estimate(bytecode_len, should_use_create2)

    def _build_create_IR(self, expr, args, context, value, salt):
        target_address = args[0]

        buf = context.new_internal_variable(BytesT(96))

        loader_evm, forwarder_pre_evm, forwarder_post_evm = eip1167_bytecode()
        # Adjust to 32-byte boundaries
        preamble_length = len(loader_evm) + len(forwarder_pre_evm)
        forwarder_preamble = bytes_to_int(
            loader_evm + forwarder_pre_evm + b"\x00" * (32 - preamble_length)
        )
        forwarder_post = bytes_to_int(forwarder_post_evm + b"\x00" * (32 - len(forwarder_post_evm)))

        # left-align the target
        if target_address.is_literal:
            # note: should move to optimizer once we have
            # codesize optimization pipeline
            aligned_target = args[0].value << 96
        else:
            aligned_target = shl(96, target_address)

        buf_len = preamble_length + 20 + len(forwarder_post_evm)

        return [
            "seq",
            ["mstore", buf, forwarder_preamble],
            ["mstore", ["add", buf, preamble_length], aligned_target],
            ["mstore", ["add", buf, preamble_length + 20], forwarder_post],
            _create_ir(value, buf, buf_len, salt=salt),
        ]


class CreateForwarderTo(CreateMinimalProxyTo):
    _warned = False

    def build_IR(self, expr, context):
        if not self._warned:
            vyper_warn("`create_forwarder_to` is a deprecated alias of `create_minimal_proxy_to`!")
            self._warned = True

        return super().build_IR(expr, context)


class CreateCopyOf(_CreateBase):
    _id = "create_copy_of"
    _inputs = [("target", AddressT())]

    @property
    def _preamble_len(self):
        return 11

    def _add_gas_estimate(self, args, should_use_create2):
        # max possible runtime length + preamble length
        return _create_addl_gas_estimate(EIP_170_LIMIT + self._preamble_len, should_use_create2)

    def _build_create_IR(self, expr, args, context, value, salt):
        target = args[0]

        # something we can pass to scope_multi
        with scope_multi(
            (target, value, salt), ("create_target", "create_value", "create_salt")
        ) as (b1, (target, value, salt)):
            codesize = IRnode.from_list(["extcodesize", target])
            msize = IRnode.from_list(["msize"])
            with scope_multi((codesize, msize), ("target_codesize", "mem_ofst")) as (
                b2,
                (codesize, mem_ofst),
            ):
                ir = ["seq"]

                # make sure there is actually code at the target
                check_codesize = ["assert", codesize]
                ir.append(
                    IRnode.from_list(check_codesize, error_msg="empty target (create_copy_of)")
                )

                # store the preamble at msize + 22 (zero padding)
                preamble, preamble_len = _create_preamble(codesize)
                assert preamble_len == self._preamble_len

                ir.append(["mstore", mem_ofst, preamble])

                # copy the target code into memory. current layout:
                # msize | 00...00 (22 0's) | preamble | bytecode
                ir.append(["extcodecopy", target, add_ofst(mem_ofst, 32), 0, codesize])

                buf = add_ofst(mem_ofst, 32 - preamble_len)
                buf_len = ["add", codesize, preamble_len]

                ir.append(_create_ir(value, buf, buf_len, salt))

                return b1.resolve(b2.resolve(ir))


class CreateFromBlueprint(_CreateBase):
    _id = "create_from_blueprint"
    _inputs = [("target", AddressT())]
    _kwargs = {
        "value": KwargSettings(UINT256_T, zero_value),
        "salt": KwargSettings(BYTES32_T, empty_value),
        "raw_args": KwargSettings(BoolT(), False, require_literal=True),
        "code_offset": KwargSettings(UINT256_T, zero_value),
    }
    _has_varargs = True

    def _add_gas_estimate(self, args, should_use_create2):
        ctor_args = ir_tuple_from_args(args[1:])
        # max possible size of init code
        maxlen = EIP_170_LIMIT + ctor_args.typ.abi_type.size_bound()
        return _create_addl_gas_estimate(maxlen, should_use_create2)

    def _build_create_IR(self, expr, args, context, value, salt, code_offset, raw_args):
        target = args[0]
        ctor_args = args[1:]

        ctor_args = [ensure_in_memory(arg, context) for arg in ctor_args]

        if raw_args:
            if len(ctor_args) != 1 or not isinstance(ctor_args[0].typ, BytesT):
                raise StructureException("raw_args must be used with exactly 1 bytes argument")

            argbuf = bytes_data_ptr(ctor_args[0])
            argslen = get_bytearray_length(ctor_args[0])
            bufsz = ctor_args[0].typ.maxlen
        else:
            # encode the varargs
            to_encode = ir_tuple_from_args(ctor_args)

            # pretend we allocated enough memory for the encoder
            # (we didn't, but we are clobbering unused memory so it's safe.)
            bufsz = to_encode.typ.abi_type.size_bound()
            argbuf = IRnode.from_list(
                context.new_internal_variable(get_type_for_exact_size(bufsz)), location=MEMORY
            )

            # return a complex expression which writes to memory and returns
            # the length of the encoded data
            argslen = abi_encode(argbuf, to_encode, context, bufsz=bufsz, returns_len=True)

        # NOTE: we need to invoke the abi encoder before evaluating MSIZE,
        # then copy the abi encoded buffer to past-the-end of the initcode
        # (since the abi encoder could write to fresh memory).
        # it would be good to not require the memory copy, but need
        # to evaluate memory safety.
        with scope_multi(
            (target, value, salt, argslen, code_offset),
            ("create_target", "create_value", "create_salt", "encoded_args_len", "code_offset"),
        ) as (b1, (target, value, salt, encoded_args_len, code_offset)):
            codesize = IRnode.from_list(["sub", ["extcodesize", target], code_offset])
            # copy code to memory starting from msize. we are clobbering
            # unused memory so it's safe.
            msize = IRnode.from_list(["msize"], location=MEMORY)
            with scope_multi((codesize, msize), ("target_codesize", "mem_ofst")) as (
                b2,
                (codesize, mem_ofst),
            ):
                ir = ["seq"]

                # make sure there is code at the target, and that
                # code_ofst <= (extcodesize target).
                # (note if code_ofst > (extcodesize target), would be
                # OOG on the EXTCODECOPY)
                # (code_ofst == (extcodesize target) would be empty
                # initcode, which we disallow for hygiene reasons -
                # same as `create_copy_of` on an empty target).
                check_codesize = ["assert", ["sgt", codesize, 0]]
                ir.append(
                    IRnode.from_list(
                        check_codesize, error_msg="empty target (create_from_blueprint)"
                    )
                )

                # copy the target code into memory.
                # layout starting from mem_ofst:
                # <target initcode> | <abi-encoded args OR arg buffer if raw_arg=True>
                ir.append(["extcodecopy", target, mem_ofst, code_offset, codesize])
                ir.append(copy_bytes(add_ofst(mem_ofst, codesize), argbuf, encoded_args_len, bufsz))

                # theoretically, dst = "msize", but just be safe.
                # if len(ctor_args) > 0:
                #    dst = add_ofst(mem_ofst, codesize)
                #    encoded_args_len = self._encode_args(dst, ctor_args, context)
                # else:
                #    encoded_args_len = 0

                length = ["add", codesize, encoded_args_len]

                ir.append(_create_ir(value, mem_ofst, length, salt))

                return b1.resolve(b2.resolve(ir))


class _UnsafeMath(BuiltinFunctionT):
    # TODO add unsafe math for `decimal`s
    _inputs = [("a", IntegerT.any()), ("b", IntegerT.any())]

    def __repr__(self):
        return f"builtin function unsafe_{self.op}"

    def fetch_call_return(self, node):
        return_type = self.infer_arg_types(node).pop()
        return return_type

    def infer_arg_types(self, node, expected_return_typ=None):
        self._validate_arg_types(node)

        types_list = get_common_types(*node.args, filter_fn=lambda x: isinstance(x, IntegerT))
        if not types_list:
            raise TypeMismatch(f"unsafe_{self.op} called on dislike types", node)

        type_ = types_list.pop()
        return [type_, type_]

    @process_inputs
    def build_IR(self, expr, args, kwargs, context):
        (a, b) = args
        op = self.op

        assert a.typ == b.typ, "unreachable"

        otyp = a.typ

        if op == "div" and a.typ.is_signed:
            op = "sdiv"

        ret = [op, a, b]

        if a.typ.bits < 256:
            # wrap for ops which could under/overflow
            if a.typ.is_signed:
                # e.g. int128 -> (signextend 15 (add x y))
                ret = promote_signed_int(ret, a.typ.bits)
            else:
                # e.g. uint8 -> (mod (add x y) 256)
                # TODO mod_bound could be a really large literal
                ret = ["mod", ret, 2**a.typ.bits]

        return IRnode.from_list(ret, typ=otyp)

        # TODO handle decimal case


class UnsafeAdd(_UnsafeMath):
    op = "add"


class UnsafeSub(_UnsafeMath):
    op = "sub"


class UnsafeMul(_UnsafeMath):
    op = "mul"


class UnsafeDiv(_UnsafeMath):
    op = "div"


class _MinMax(BuiltinFunctionT):
    _inputs = [("a", (DecimalT(), IntegerT.any())), ("b", (DecimalT(), IntegerT.any()))]

    def evaluate(self, node):
        validate_call_args(node, 2)

        left = node.args[0]._metadata.get("folded_value")
        right = node.args[1]._metadata.get("folded_value")
        if not isinstance(left, type(right)):
            raise UnfoldableNode
        if not isinstance(left, (vy_ast.Decimal, vy_ast.Int)):
            raise UnfoldableNode

        types_list = get_common_types(
            *(left, right), filter_fn=lambda x: isinstance(x, (IntegerT, DecimalT))
        )
        if not types_list:
            raise TypeMismatch("Cannot perform action between dislike numeric types", node)

        value = self._eval_fn(left.value, right.value)
        return type(node.args[0]).from_node(node, value=value)

    def fetch_call_return(self, node):
        self._validate_arg_types(node)

        types_list = get_common_types(
            *node.args, filter_fn=lambda x: isinstance(x, (IntegerT, DecimalT))
        )
        if not types_list:
            raise TypeMismatch("Cannot perform action between dislike numeric types", node)

        return types_list

    def infer_arg_types(self, node, expected_return_typ=None):
        types_list = self.fetch_call_return(node)
        # type mismatch should have been caught in `fetch_call_return`
        assert expected_return_typ in types_list
        return [expected_return_typ, expected_return_typ]

    @process_inputs
    def build_IR(self, expr, args, kwargs, context):
        op = self._opcode

        with args[0].cache_when_complex("_l") as (b1, left), args[1].cache_when_complex("_r") as (
            b2,
            right,
        ):
            if left.typ == right.typ:
                if left.typ != UINT256_T:
                    # if comparing like types that are not uint256, use SLT or SGT
                    op = f"s{op}"
                o = ["select", [op, left, right], left, right]
                otyp = left.typ

            else:
                raise TypeMismatch(f"Minmax types incompatible: {left.typ.typ} {right.typ.typ}")
            return IRnode.from_list(b1.resolve(b2.resolve(o)), typ=otyp)


class Min(_MinMax):
    _id = "min"
    _eval_fn = min
    _opcode = "lt"


class Max(_MinMax):
    _id = "max"
    _eval_fn = max
    _opcode = "gt"


class Uint2Str(BuiltinFunctionT):
    _id = "uint2str"
    _inputs = [("x", IntegerT.unsigneds())]

    def fetch_call_return(self, node):
        arg_t = self.infer_arg_types(node)[0]
        bits = arg_t.bits
        len_needed = math.ceil(bits * math.log(2) / math.log(10))
        return StringT(len_needed)

    def evaluate(self, node):
        validate_call_args(node, 1)
        value = node.args[0]._metadata.get("folded_value")
        if not isinstance(value, vy_ast.Int):
            raise UnfoldableNode

<<<<<<< HEAD
        value = str(value.value)
=======
        value = node.args[0].value
        if value < 0:
            raise InvalidType("Only unsigned ints allowed", node)
        value = str(value)
>>>>>>> 3116e88c
        return vy_ast.Str.from_node(node, value=value)

    def infer_arg_types(self, node, expected_return_typ=None):
        self._validate_arg_types(node)
        input_type = get_possible_types_from_node(node.args[0]).pop()
        return [input_type]

    @process_inputs
    def build_IR(self, expr, args, kwargs, context):
        return_t = self.fetch_call_return(expr)
        n_digits = return_t.maxlen

        with args[0].cache_when_complex("val") as (b1, val):
            buf = context.new_internal_variable(return_t)

            i = IRnode.from_list(context.fresh_varname("uint2str_i"), typ=UINT256_T)

            ret = ["repeat", i, 0, n_digits + 1, n_digits + 1]

            body = [
                "seq",
                [
                    "if",
                    ["eq", val, 0],
                    # clobber val, and return it as a pointer
                    [
                        "seq",
                        ["mstore", ["sub", buf + n_digits, i], i],
                        ["set", val, ["sub", buf + n_digits, i]],
                        "break",
                    ],
                    [
                        "seq",
                        ["mstore", ["sub", buf + n_digits, i], ["add", 48, ["mod", val, 10]]],
                        ["set", val, ["div", val, 10]],
                    ],
                ],
            ]
            ret.append(body)

            # "0" has hex representation 0x00..0130..00
            # if (val == 0) {
            #   return "0"
            # } else {
            #   do the loop
            # }
            ret = [
                "if",
                ["eq", val, 0],
                ["seq", ["mstore", buf + 1, ord("0")], ["mstore", buf, 1], buf],
                ["seq", ret, val],
            ]

            return b1.resolve(IRnode.from_list(ret, location=MEMORY, typ=return_t))


class Sqrt(BuiltinFunctionT):
    _id = "sqrt"
    _inputs = [("d", DecimalT())]
    _return_type = DecimalT()

    @process_inputs
    def build_IR(self, expr, args, kwargs, context):
        # TODO fix cyclic dependency with codegen/stmt.py
        from ._utils import generate_inline_function

        arg = args[0]
        # TODO: reify decimal and integer sqrt paths (see isqrt)
        sqrt_code = """
assert x >= 0.0
z: decimal = 0.0

if x == 0.0:
    z = 0.0
else:
    z = x / 2.0 + 0.5
    y: decimal = x

    for i in range(256):
        if z == y:
            break
        y = z
        z = (x / z + z) / 2.0
        """

        x_type = DecimalT()
        placeholder_copy = ["pass"]
        # Steal current position if variable is already allocated.
        if arg.value == "mload":
            new_var_pos = arg.args[0]
        # Other locations need to be copied.
        else:
            new_var_pos = context.new_internal_variable(x_type)
            placeholder_copy = ["mstore", new_var_pos, arg]
        # Create input variables.
        variables = {"x": VariableRecord(name="x", pos=new_var_pos, typ=x_type, mutable=False)}
        # Dictionary to update new (i.e. typecheck) namespace
        variables_2 = {"x": VarInfo(DecimalT())}
        # Generate inline IR.
        new_ctx, sqrt_ir = generate_inline_function(
            code=sqrt_code,
            variables=variables,
            variables_2=variables_2,
            memory_allocator=context.memory_allocator,
        )
        return IRnode.from_list(
            ["seq", placeholder_copy, sqrt_ir, new_ctx.vars["z"].pos],  # load x variable
            typ=DecimalT(),
            location=MEMORY,
        )


class ISqrt(BuiltinFunctionT):
    _id = "isqrt"
    _inputs = [("d", UINT256_T)]
    _return_type = UINT256_T

    @process_inputs
    def build_IR(self, expr, args, kwargs, context):
        # calculate isqrt using the babylonian method

        y, z = "y", "z"
        arg = args[0]
        with arg.cache_when_complex("x") as (b1, x):
            ret = [
                "seq",
                [
                    "if",
                    ["ge", y, 2 ** (128 + 8)],
                    ["seq", ["set", y, shr(128, y)], ["set", z, shl(64, z)]],
                ],
                [
                    "if",
                    ["ge", y, 2 ** (64 + 8)],
                    ["seq", ["set", y, shr(64, y)], ["set", z, shl(32, z)]],
                ],
                [
                    "if",
                    ["ge", y, 2 ** (32 + 8)],
                    ["seq", ["set", y, shr(32, y)], ["set", z, shl(16, z)]],
                ],
                [
                    "if",
                    ["ge", y, 2 ** (16 + 8)],
                    ["seq", ["set", y, shr(16, y)], ["set", z, shl(8, z)]],
                ],
            ]
            ret.append(["set", z, ["div", ["mul", z, ["add", y, 2**16]], 2**18]])

            for _ in range(7):
                ret.append(["set", z, ["div", ["add", ["div", x, z], z], 2]])

            # note: If ``x+1`` is a perfect square, then the Babylonian
            # algorithm oscillates between floor(sqrt(x)) and ceil(sqrt(x)) in
            # consecutive iterations. return the floor value always.

            ret.append(["with", "t", ["div", x, z], ["select", ["lt", z, "t"], z, "t"]])

            ret = ["with", y, x, ["with", z, 181, ret]]
            return b1.resolve(IRnode.from_list(ret, typ=UINT256_T))


class Empty(TypenameFoldedFunctionT):
    _id = "empty"

    def fetch_call_return(self, node):
        type_ = self.infer_arg_types(node)[0].typedef
        if isinstance(type_, HashMapT):
            raise TypeMismatch("Cannot use empty on HashMap", node)
        return type_

    @process_inputs
    def build_IR(self, expr, args, kwargs, context):
        output_type = args[0]
        return IRnode("~empty", typ=output_type)


class Breakpoint(BuiltinFunctionT):
    _id = "breakpoint"
    _inputs: list = []

    _warned = False

    def fetch_call_return(self, node):
        if not self._warned:
            vyper_warn("`breakpoint` should only be used for debugging!\n" + node._annotated_source)
            self._warned = True

        return None

    @process_inputs
    def build_IR(self, expr, args, kwargs, context):
        return IRnode.from_list("breakpoint", annotation="breakpoint()")


class Print(BuiltinFunctionT):
    _id = "print"
    _inputs: list = []
    _has_varargs = True
    _kwargs = {"hardhat_compat": KwargSettings(BoolT(), False, require_literal=True)}

    _warned = False

    def fetch_call_return(self, node):
        if not self._warned:
            vyper_warn("`print` should only be used for debugging!\n" + node._annotated_source)
            self._warned = True

        return None

    @process_inputs
    def build_IR(self, expr, args, kwargs, context):
        args_as_tuple = ir_tuple_from_args(args)
        args_abi_t = args_as_tuple.typ.abi_type

        # create a signature like "log(uint256)"
        sig = "log" + "(" + ",".join([arg.typ.abi_type.selector_name() for arg in args]) + ")"

        if kwargs["hardhat_compat"] is True:
            method_id = method_id_int(sig)
            buflen = 32 + args_abi_t.size_bound()

            # 32 bytes extra space for the method id
            buf = context.new_internal_variable(get_type_for_exact_size(buflen))

            ret = ["seq"]
            ret.append(["mstore", buf, method_id])
            encode = abi_encode(buf + 32, args_as_tuple, context, buflen, returns_len=True)

        else:
            method_id = method_id_int("log(string,bytes)")
            schema = args_abi_t.selector_name().encode("utf-8")
            if len(schema) > 32:
                raise CompilerPanic("print signature too long: {schema}")

            schema_t = StringT(len(schema))
            schema_buf = context.new_internal_variable(schema_t)
            ret = ["seq"]
            ret.append(["mstore", schema_buf, len(schema)])

            # TODO use Expr.make_bytelike, or better have a `bytestring` IRnode type
            ret.append(["mstore", schema_buf + 32, bytes_to_int(schema.ljust(32, b"\x00"))])

            payload_buflen = args_abi_t.size_bound()
            payload_t = BytesT(payload_buflen)

            # 32 bytes extra space for the method id
            payload_buf = context.new_internal_variable(payload_t)
            encode_payload = abi_encode(
                payload_buf + 32, args_as_tuple, context, payload_buflen, returns_len=True
            )

            ret.append(["mstore", payload_buf, encode_payload])
            args_as_tuple = ir_tuple_from_args(
                [
                    IRnode.from_list(schema_buf, typ=schema_t, location=MEMORY),
                    IRnode.from_list(payload_buf, typ=payload_t, location=MEMORY),
                ]
            )

            # add 32 for method id padding
            buflen = 32 + args_as_tuple.typ.abi_type.size_bound()
            buf = context.new_internal_variable(get_type_for_exact_size(buflen))
            ret.append(["mstore", buf, method_id])
            encode = abi_encode(buf + 32, args_as_tuple, context, buflen, returns_len=True)

        # debug address that tooling uses
        CONSOLE_ADDRESS = 0x000000000000000000636F6E736F6C652E6C6F67
        ret.append(["staticcall", "gas", CONSOLE_ADDRESS, buf + 28, ["add", 4, encode], 0, 0])

        return IRnode.from_list(ret, annotation="print:" + sig)


class ABIEncode(BuiltinFunctionT):
    _id = "_abi_encode"  # TODO prettier to rename this to abi.encode
    # signature: *, ensure_tuple=<literal_bool> -> Bytes[<calculated len>]
    # explanation of ensure_tuple:
    # default is to force even a single value into a tuple,
    # e.g. _abi_encode(bytes) -> _abi_encode((bytes,))
    #      _abi_encode((bytes,)) -> _abi_encode(((bytes,),))
    # this follows the encoding convention for functions:
    # ://docs.soliditylang.org/en/v0.8.6/abi-spec.html#function-selector-and-argument-encoding
    # if this is turned off, then bytes will be encoded as bytes.

    _inputs: list = []
    _has_varargs = True

    _kwargs = {
        "ensure_tuple": KwargSettings(BoolT(), True, require_literal=True),
        "method_id": KwargSettings((BYTES4_T, BytesT(4)), None, require_literal=True),
    }

    def infer_kwarg_types(self, node):
        ret = {}
        for kwarg in node.keywords:
            kwarg_name = kwarg.arg
            validate_expected_type(kwarg.value, self._kwargs[kwarg_name].typ)
            ret[kwarg_name] = get_exact_type_from_node(kwarg.value)
        return ret

    def fetch_call_return(self, node):
        self._validate_arg_types(node)
        ensure_tuple = next(
            (arg.value.value for arg in node.keywords if arg.arg == "ensure_tuple"), True
        )
        assert isinstance(ensure_tuple, bool)
        has_method_id = "method_id" in [arg.arg for arg in node.keywords]

        # figure out the output type by converting
        # the types to ABI_Types and calling size_bound API
        arg_abi_types = []
        arg_types = self.infer_arg_types(node)
        for arg_t in arg_types:
            arg_abi_types.append(arg_t.abi_type)

        # special case, no tuple
        if len(arg_abi_types) == 1 and not ensure_tuple:
            arg_abi_t = arg_abi_types[0]
        else:
            arg_abi_t = ABI_Tuple(arg_abi_types)

        maxlen = arg_abi_t.size_bound()

        if has_method_id:
            # the output includes 4 bytes for the method_id.
            maxlen += 4

        ret = BytesT()
        ret.set_length(maxlen)
        return ret

    @staticmethod
    def _parse_method_id(method_id_literal):
        if method_id_literal is None:
            return None
        if isinstance(method_id_literal, bytes):
            assert len(method_id_literal) == 4
            return fourbytes_to_int(method_id_literal)
        if method_id_literal.startswith("0x"):
            method_id_literal = method_id_literal[2:]
        return fourbytes_to_int(bytes.fromhex(method_id_literal))

    @process_inputs
    def build_IR(self, expr, args, kwargs, context):
        ensure_tuple = kwargs["ensure_tuple"]
        method_id = self._parse_method_id(kwargs["method_id"])

        if len(args) < 1:
            raise StructureException("abi_encode expects at least one argument", expr)

        # figure out the required length for the output buffer
        if len(args) == 1 and not ensure_tuple:
            # special case, no tuple
            encode_input = args[0]
        else:
            encode_input = ir_tuple_from_args(args)

        input_abi_t = encode_input.typ.abi_type
        maxlen = input_abi_t.size_bound()
        if method_id is not None:
            maxlen += 4

        buf_t = BytesT(maxlen)
        assert self.fetch_call_return(expr).length == maxlen
        buf = context.new_internal_variable(buf_t)

        ret = ["seq"]
        if method_id is not None:
            # <32 bytes length> | <4 bytes method_id> | <everything else>
            # write the unaligned method_id first, then we will
            # overwrite the 28 bytes of zeros with the bytestring length
            ret += [["mstore", buf + 4, method_id]]
            # abi encode, and grab length as stack item
            length = abi_encode(buf + 36, encode_input, context, returns_len=True, bufsz=maxlen)
            # write the output length to where bytestring stores its length
            ret += [["mstore", buf, ["add", length, 4]]]

        else:
            # abi encode and grab length as stack item
            length = abi_encode(buf + 32, encode_input, context, returns_len=True, bufsz=maxlen)
            # write the output length to where bytestring stores its length
            ret += [["mstore", buf, length]]

        # return the buf location
        # TODO location is statically known, optimize this out
        ret += [buf]

        return IRnode.from_list(ret, location=MEMORY, typ=buf_t)


class ABIDecode(BuiltinFunctionT):
    _id = "_abi_decode"
    _inputs = [("data", BytesT.any()), ("output_type", "TYPE_DEFINITION")]
    _kwargs = {"unwrap_tuple": KwargSettings(BoolT(), True, require_literal=True)}

    def fetch_call_return(self, node):
        _, output_type = self.infer_arg_types(node)
        return output_type.typedef

    def infer_arg_types(self, node, expected_return_typ=None):
        self._validate_arg_types(node)

        validate_call_args(node, 2, ["unwrap_tuple"])

        data_type = get_exact_type_from_node(node.args[0])
        output_type = type_from_annotation(node.args[1])

        return [data_type, TYPE_T(output_type)]

    @process_inputs
    def build_IR(self, expr, args, kwargs, context):
        unwrap_tuple = kwargs["unwrap_tuple"]

        data = args[0]
        output_typ = args[1]
        wrapped_typ = output_typ

        if unwrap_tuple is True:
            wrapped_typ = calculate_type_for_external_return(output_typ)

        abi_size_bound = wrapped_typ.abi_type.size_bound()
        abi_min_size = wrapped_typ.abi_type.min_size()

        # Get the size of data
        input_max_len = data.typ.maxlen

        assert abi_min_size <= abi_size_bound, "bad abi type"
        if input_max_len < abi_size_bound:
            raise StructureException(
                (
                    "Mismatch between size of input and size of decoded types. "
                    f"length of ABI-encoded {wrapped_typ} must be equal to or greater "
                    f"than {abi_size_bound}"
                ),
                expr.args[0],
            )

        data = ensure_in_memory(data, context)

        with data.cache_when_complex("to_decode") as (b1, data):
            data_ptr = bytes_data_ptr(data)
            data_len = get_bytearray_length(data)

            ret = ["seq"]

            if abi_min_size == abi_size_bound:
                ret.append(["assert", ["eq", abi_min_size, data_len]])
            else:
                # runtime assert: abi_min_size <= data_len <= abi_size_bound
                ret.append(clamp2(abi_min_size, data_len, abi_size_bound, signed=False))

            to_decode = IRnode.from_list(
                data_ptr,
                typ=wrapped_typ,
                location=data.location,
                encoding=Encoding.ABI,
                annotation=f"abi_decode({output_typ})",
            )
            to_decode.encoding = Encoding.ABI

            # TODO optimization: skip make_setter when we don't need
            # input validation

            output_buf = context.new_internal_variable(wrapped_typ)
            output = IRnode.from_list(output_buf, typ=wrapped_typ, location=MEMORY)

            # sanity check buffer size for wrapped output type will not buffer overflow
            assert wrapped_typ.memory_bytes_required == output_typ.memory_bytes_required
            ret.append(make_setter(output, to_decode))

            ret.append(output)
            # finalize. set the type and location for the return buffer.
            # (note: unwraps the tuple type if necessary)
            ret = IRnode.from_list(ret, typ=output_typ, location=MEMORY)
            return b1.resolve(ret)


class _MinMaxValue(TypenameFoldedFunctionT):
    def evaluate(self, node):
        self._validate_arg_types(node)
        input_type = type_from_annotation(node.args[0])

        if not isinstance(input_type, (IntegerT, DecimalT)):
            raise InvalidType(f"Expected numeric type but got {input_type} instead", node)

        val = self._eval(input_type)

        if isinstance(input_type, DecimalT):
            ret = vy_ast.Decimal.from_node(node, value=val)

        if isinstance(input_type, IntegerT):
            ret = vy_ast.Int.from_node(node, value=val)

        ret._metadata["type"] = input_type
        return ret

    def infer_arg_types(self, node, expected_return_typ=None):
        # call `evaluate` for its typechecking side effects
        self.evaluate(node)
        input_typedef = TYPE_T(type_from_annotation(node.args[0]))
        return [input_typedef]


class MinValue(_MinMaxValue):
    _id = "min_value"

    def _eval(self, type_):
        return type_.ast_bounds[0]


class MaxValue(_MinMaxValue):
    _id = "max_value"

    def _eval(self, type_):
        return type_.ast_bounds[1]


class Epsilon(TypenameFoldedFunctionT):
    _id = "epsilon"

    def evaluate(self, node):
        self._validate_arg_types(node)
        input_type = type_from_annotation(node.args[0])

        if not input_type.compare_type(DecimalT()):
            raise InvalidType(f"Expected decimal type but got {input_type} instead", node)

        return vy_ast.Decimal.from_node(node, value=input_type.epsilon)


DISPATCH_TABLE = {
    "_abi_encode": ABIEncode(),
    "_abi_decode": ABIDecode(),
    "floor": Floor(),
    "ceil": Ceil(),
    "convert": Convert(),
    "slice": Slice(),
    "len": Len(),
    "concat": Concat(),
    "sha256": Sha256(),
    "method_id": MethodID(),
    "keccak256": Keccak256(),
    "ecrecover": ECRecover(),
    "ecadd": ECAdd(),
    "ecmul": ECMul(),
    "extract32": Extract32(),
    "as_wei_value": AsWeiValue(),
    "raw_call": RawCall(),
    "blockhash": BlockHash(),
    "bitwise_and": BitwiseAnd(),
    "bitwise_or": BitwiseOr(),
    "bitwise_xor": BitwiseXor(),
    "bitwise_not": BitwiseNot(),
    "uint256_addmod": AddMod(),
    "uint256_mulmod": MulMod(),
    "unsafe_add": UnsafeAdd(),
    "unsafe_sub": UnsafeSub(),
    "unsafe_mul": UnsafeMul(),
    "unsafe_div": UnsafeDiv(),
    "pow_mod256": PowMod256(),
    "uint2str": Uint2Str(),
    "isqrt": ISqrt(),
    "sqrt": Sqrt(),
    "shift": Shift(),
    "create_minimal_proxy_to": CreateMinimalProxyTo(),
    "create_forwarder_to": CreateForwarderTo(),
    "create_copy_of": CreateCopyOf(),
    "create_from_blueprint": CreateFromBlueprint(),
    "min": Min(),
    "max": Max(),
    "empty": Empty(),
    "abs": Abs(),
    "min_value": MinValue(),
    "max_value": MaxValue(),
    "epsilon": Epsilon(),
}

STMT_DISPATCH_TABLE = {
    "send": Send(),
    "print": Print(),
    "breakpoint": Breakpoint(),
    "selfdestruct": SelfDestruct(),
    "raw_call": RawCall(),
    "raw_log": RawLog(),
    "raw_revert": RawRevert(),
    "create_minimal_proxy_to": CreateMinimalProxyTo(),
    "create_forwarder_to": CreateForwarderTo(),
    "create_copy_of": CreateCopyOf(),
    "create_from_blueprint": CreateFromBlueprint(),
}

BUILTIN_FUNCTIONS = {**STMT_DISPATCH_TABLE, **DISPATCH_TABLE}.keys()


def get_builtin_functions():
    return {**STMT_DISPATCH_TABLE, **DISPATCH_TABLE}<|MERGE_RESOLUTION|>--- conflicted
+++ resolved
@@ -2087,14 +2087,10 @@
         if not isinstance(value, vy_ast.Int):
             raise UnfoldableNode
 
-<<<<<<< HEAD
-        value = str(value.value)
-=======
-        value = node.args[0].value
+        value = value.value
         if value < 0:
             raise InvalidType("Only unsigned ints allowed", node)
         value = str(value)
->>>>>>> 3116e88c
         return vy_ast.Str.from_node(node, value=value)
 
     def infer_arg_types(self, node, expected_return_typ=None):
