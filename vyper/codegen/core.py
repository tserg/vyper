from vyper import ast as vy_ast
from vyper.address_space import CALLDATA, DATA, IMMUTABLES, MEMORY, STORAGE
from vyper.codegen.ir_node import Encoding, IRnode
from vyper.codegen.types import (
    DYNAMIC_ARRAY_OVERHEAD,
    ArrayLike,
    BaseType,
    ByteArrayLike,
    DArrayType,
    EnumType,
    MappingType,
    SArrayType,
    StructType,
    TupleLike,
    TupleType,
    ceil32,
    is_bytes_m_type,
    is_decimal_type,
    is_integer_type,
)
from vyper.evm.opcodes import version_check
from vyper.exceptions import CompilerPanic, StructureException, TypeCheckFailure, TypeMismatch
from vyper.utils import GAS_CALLDATACOPY_WORD, GAS_CODECOPY_WORD, GAS_IDENTITY, GAS_IDENTITYWORD


# propagate revert message when calls to external contracts fail
def check_external_call(call_ir):
    copy_revertdata = ["returndatacopy", 0, 0, "returndatasize"]
    revert = IRnode.from_list(["revert", 0, "returndatasize"], error_msg="external call failed")

    propagate_revert_ir = ["seq", copy_revertdata, revert]
    return ["if", ["iszero", call_ir], propagate_revert_ir]


# cost per byte of the identity precompile
def _identity_gas_bound(num_bytes):
    return GAS_IDENTITY + GAS_IDENTITYWORD * (ceil32(num_bytes) // 32)


def _calldatacopy_gas_bound(num_bytes):
    return GAS_CALLDATACOPY_WORD * ceil32(num_bytes) // 32


def _codecopy_gas_bound(num_bytes):
    return GAS_CODECOPY_WORD * ceil32(num_bytes) // 32


# Copy byte array word-for-word (including layout)
# TODO make this a private function
def make_byte_array_copier(dst, src):
    assert isinstance(src.typ, ByteArrayLike)
    assert isinstance(dst.typ, ByteArrayLike)

    _check_assign_bytes(dst, src)

    # TODO: remove this branch, copy_bytes and get_bytearray_length should handle
    if src.value == "~empty":
        # set length word to 0.
        return STORE(dst, 0)

    with src.cache_when_complex("src") as (b1, src):
        with get_bytearray_length(src).cache_when_complex("len") as (b2, len_):

            max_bytes = src.typ.maxlen

            ret = ["seq"]
            # store length
            ret.append(STORE(dst, len_))

            dst = bytes_data_ptr(dst)
            src = bytes_data_ptr(src)

            ret.append(copy_bytes(dst, src, len_, max_bytes))
            return b1.resolve(b2.resolve(ret))


def bytes_data_ptr(ptr):
    if ptr.location is None:
        raise CompilerPanic("tried to modify non-pointer type")
    assert isinstance(ptr.typ, ByteArrayLike)
    return add_ofst(ptr, ptr.location.word_scale)


def dynarray_data_ptr(ptr):
    if ptr.location is None:
        raise CompilerPanic("tried to modify non-pointer type")
    assert isinstance(ptr.typ, DArrayType)
    return add_ofst(ptr, ptr.location.word_scale)


def _dynarray_make_setter(dst, src):
    assert isinstance(src.typ, DArrayType)
    assert isinstance(dst.typ, DArrayType)

    if src.value == "~empty":
        return IRnode.from_list(STORE(dst, 0))

    ret = ["seq"]

    if src.value == "multi":
        # handle literals
        # write the length word
        store_length = STORE(dst, len(src.args))
        ann = None
        if src.annotation is not None:
            ann = f"len({src.annotation})"
        store_length = IRnode.from_list(store_length, annotation=ann)
        ret.append(store_length)

        ret.extend(copy_dynarray_body(dst, src))
        return ret

    with src.cache_when_complex("darray_src") as (b1, src):
        count = get_dyn_array_count(src)
        ret.append(STORE(dst, count))
        ret.extend(copy_dynarray_body(dst, src))
        return b1.resolve(ret)


def copy_dynarray_body(dst, src):
    ret = ["seq"]

    if src.value == "~empty":
        return ret

    if src.value == "multi":
        n_items = len(src.args)
        for i in range(n_items):
            k = IRnode.from_list(i, typ="uint256")
            dst_i = get_element_ptr(dst, k, array_bounds_check=False)
            src_i = get_element_ptr(src, k, array_bounds_check=False)
            ret.append(make_setter(dst_i, src_i))
        return ret

    # for ABI-encoded dynamic data, we must loop to unpack, since
    # the layout does not match our memory layout
    should_loop = src.encoding == Encoding.ABI and src.typ.subtype.abi_type.is_dynamic()

    # if the data is not validated, we must loop to unpack
    should_loop |= needs_clamp(src.typ.subtype, src.encoding)

    # performance: if the subtype is dynamic, there might be a lot
    # of unused space inside of each element. for instance
    # DynArray[DynArray[uint256, 100], 5] where all the child
    # arrays are empty - for this case, we recursively call
    # into make_setter instead of straight bytes copy
    # TODO we can make this heuristic more precise, e.g.
    # loop when subtype.is_dynamic AND location == storage
    # OR array_size <= /bound where loop is cheaper than memcpy/
    should_loop |= src.typ.subtype.abi_type.is_dynamic()

    src_len = get_dyn_array_count(src)

    if should_loop is True:
        i = IRnode.from_list(_freshname("copy_darray_ix"), typ="uint256")

        loop_body = make_setter(
            get_element_ptr(dst, i, array_bounds_check=False),
            get_element_ptr(src, i, array_bounds_check=False),
        )
        loop_body.annotation = f"{dst}[i] = {src}[i]"
        ret.append(["repeat", i, 0, src_len, src.typ.count, loop_body])

    else:
        element_size = src.typ.subtype.memory_bytes_required
        # number of elements * size of element in bytes
        n_bytes = _mul(src_len, element_size)
        max_bytes = src.typ.count * element_size

        src_ = dynarray_data_ptr(src)
        dst_ = dynarray_data_ptr(dst)
        ret.append(copy_bytes(dst_, src_, n_bytes, max_bytes))

    return ret


# Copy bytes
# Accepts 4 arguments:
# (i) an IR node for the start position of the source
# (ii) an IR node for the start position of the destination
# (iii) an IR node for the length (in bytes)
# (iv) a constant for the max length (in bytes)
# NOTE: may pad to ceil32 of `length`! If you ask to copy 1 byte, it may
# copy an entire (32-byte) word, depending on the copy routine chosen.
# TODO maybe always pad to ceil32, to reduce dirty bytes bugs
def copy_bytes(dst, src, length, length_bound):
    annotation = f"copy up to {length_bound} bytes from {src} to {dst}"

    src = IRnode.from_list(src)
    dst = IRnode.from_list(dst)
    length = IRnode.from_list(length)

    with src.cache_when_complex("src") as (b1, src), length.cache_when_complex(
        "copy_bytes_count"
    ) as (b2, length), dst.cache_when_complex("dst") as (b3, dst):

        assert isinstance(length_bound, int) and length_bound >= 0

        # correctness: do not clobber dst
        if length_bound == 0:
            return IRnode.from_list(["seq"], annotation=annotation)
        # performance: if we know that length is 0, do not copy anything
        if length.value == 0:
            return IRnode.from_list(["seq"], annotation=annotation)

        assert src.is_pointer and dst.is_pointer

        # fast code for common case where num bytes is small
        # TODO expand this for more cases where num words is less than ~8
        if length_bound <= 32:
            copy_op = STORE(dst, LOAD(src))
            ret = IRnode.from_list(copy_op, annotation=annotation)
            return b1.resolve(b2.resolve(b3.resolve(ret)))

        if dst.location == MEMORY and src.location in (MEMORY, CALLDATA, DATA):
            # special cases: batch copy to memory
            # TODO: iloadbytes
            if src.location == MEMORY:
                copy_op = ["staticcall", "gas", 4, src, length, dst, length]
                gas_bound = _identity_gas_bound(length_bound)
            elif src.location == CALLDATA:
                copy_op = ["calldatacopy", dst, src, length]
                gas_bound = _calldatacopy_gas_bound(length_bound)
            elif src.location == DATA:
                copy_op = ["dloadbytes", dst, src, length]
                # note: dloadbytes compiles to CODECOPY
                gas_bound = _codecopy_gas_bound(length_bound)

            ret = IRnode.from_list(copy_op, annotation=annotation, add_gas_estimate=gas_bound)
            return b1.resolve(b2.resolve(b3.resolve(ret)))

        if dst.location == IMMUTABLES and src.location in (MEMORY, DATA):
            # TODO istorebytes-from-mem, istorebytes-from-calldata(?)
            # compile to identity, CODECOPY respectively.
            pass

        # general case, copy word-for-word
        # pseudocode for our approach (memory-storage as example):
        # for i in range(len, bound=MAX_LEN):
        #   sstore(_dst + i, mload(src + i * 32))
        i = IRnode.from_list(_freshname("copy_bytes_ix"), typ="uint256")

        # optimized form of (div (ceil32 len) 32)
        n = ["div", ["add", 31, length], 32]
        n_bound = ceil32(length_bound) // 32

        dst_i = add_ofst(dst, _mul(i, dst.location.word_scale))
        src_i = add_ofst(src, _mul(i, src.location.word_scale))

        copy_one_word = STORE(dst_i, LOAD(src_i))

        main_loop = ["repeat", i, 0, n, n_bound, copy_one_word]

        return b1.resolve(
            b2.resolve(b3.resolve(IRnode.from_list(main_loop, annotation=annotation)))
        )


# get the number of bytes at runtime
def get_bytearray_length(arg):
    typ = BaseType("uint256")

    # TODO add "~empty" case to mirror get_dyn_array_count

    return IRnode.from_list(LOAD(arg), typ=typ)


# get the number of elements at runtime
def get_dyn_array_count(arg):
    assert isinstance(arg.typ, DArrayType)

    typ = BaseType("uint256")

    if arg.value == "multi":
        return IRnode.from_list(len(arg.args), typ=typ)

    if arg.value == "~empty":
        # empty(DynArray[...])
        return IRnode.from_list(0, typ=typ)

    return IRnode.from_list(LOAD(arg), typ=typ)


<<<<<<< HEAD
=======
def append_dyn_array(darray_node, elem_node):
    assert isinstance(darray_node.typ, DArrayType)

    assert darray_node.typ.count > 0, "jerk boy u r out"

    ret = ["seq"]
    with darray_node.cache_when_complex("darray") as (b1, darray_node):
        len_ = get_dyn_array_count(darray_node)
        with len_.cache_when_complex("old_darray_len") as (b2, len_):
            assertion = ["assert", ["lt", len_, darray_node.typ.count]]
            ret.append(IRnode.from_list(assertion, error_msg=f"{darray_node.typ} bounds check"))
            ret.append(STORE(darray_node, ["add", len_, 1]))
            # NOTE: typechecks elem_node
            # NOTE skip array bounds check bc we already asserted len two lines up
            ret.append(
                make_setter(get_element_ptr(darray_node, len_, array_bounds_check=False), elem_node)
            )
            return IRnode.from_list(b1.resolve(b2.resolve(ret)))


def pop_dyn_array(darray_node, return_popped_item):
    assert isinstance(darray_node.typ, DArrayType)
    assert darray_node.encoding == Encoding.VYPER
    ret = ["seq"]
    with darray_node.cache_when_complex("darray") as (b1, darray_node):
        old_len = clamp("gt", get_dyn_array_count(darray_node), 0)
        new_len = IRnode.from_list(["sub", old_len, 1], typ="uint256")

        with new_len.cache_when_complex("new_len") as (b2, new_len):
            ret.append(STORE(darray_node, new_len))

            # NOTE skip array bounds check bc we already asserted len two lines up
            if return_popped_item:
                popped_item = get_element_ptr(darray_node, new_len, array_bounds_check=False)
                ret.append(popped_item)
                typ = popped_item.typ
                location = popped_item.location
            else:
                typ, location = None, None
            return IRnode.from_list(b1.resolve(b2.resolve(ret)), typ=typ, location=location)


>>>>>>> 38eb5129
def getpos(node):
    return (
        node.lineno,
        node.col_offset,
        getattr(node, "end_lineno", None),
        getattr(node, "end_col_offset", None),
    )


# add an offset to a pointer, keeping location and encoding info
def add_ofst(ptr, ofst):
    ret = ["add", ptr, ofst]
    return IRnode.from_list(ret, location=ptr.location, encoding=ptr.encoding)


# shorthand util
def _mul(x, y):
    ret = ["mul", x, y]
    return IRnode.from_list(ret)


# Resolve pointer locations for ABI-encoded data
def _getelemptr_abi_helper(parent, member_t, ofst, clamp=True):
    member_abi_t = member_t.abi_type

    # ABI encoding has length word and then pretends length is not there
    # e.g. [[1,2]] is encoded as 0x01 <len> 0x20 <inner array ofst> <encode(inner array)>
    # note that inner array ofst is 0x20, not 0x40.
    if has_length_word(parent.typ):
        parent = add_ofst(parent, parent.location.word_scale * DYNAMIC_ARRAY_OVERHEAD)

    ofst_ir = add_ofst(parent, ofst)

    if member_abi_t.is_dynamic():
        # double dereference, according to ABI spec
        # TODO optimize special case: first dynamic item
        # offset is statically known.
        ofst_ir = add_ofst(parent, unwrap_location(ofst_ir))

    return IRnode.from_list(
        ofst_ir,
        typ=member_t,
        location=parent.location,
        encoding=parent.encoding,
        annotation=f"{parent}{ofst}",
    )


# TODO simplify this code, especially the ABI decoding
def _get_element_ptr_tuplelike(parent, key):
    typ = parent.typ
    assert isinstance(typ, TupleLike)

    if isinstance(typ, StructType):
        assert isinstance(key, str)
        subtype = typ.members[key]
        attrs = list(typ.tuple_keys())
        index = attrs.index(key)
        annotation = key
    else:
        assert isinstance(key, int)
        subtype = typ.members[key]
        attrs = list(range(len(typ.members)))
        index = key
        annotation = None

    # generated by empty() + make_setter
    if parent.value == "~empty":
        return IRnode.from_list("~empty", typ=subtype)

    if parent.value == "multi":
        assert parent.encoding != Encoding.ABI, "no abi-encoded literals"
        return parent.args[index]

    ofst = 0  # offset from parent start

    if parent.encoding == Encoding.ABI:
        if parent.location == STORAGE:
            raise CompilerPanic("storage variables should not be abi encoded")  # pragma: notest

        member_t = typ.members[attrs[index]]

        for i in range(index):
            member_abi_t = typ.members[attrs[i]].abi_type
            ofst += member_abi_t.embedded_static_size()

        return _getelemptr_abi_helper(parent, member_t, ofst)

    if parent.location.word_addressable:
        for i in range(index):
            ofst += typ.members[attrs[i]].storage_size_in_words
    elif parent.location.byte_addressable:
        for i in range(index):
            ofst += typ.members[attrs[i]].memory_bytes_required
    else:
        raise CompilerPanic(f"bad location {parent.location}")  # pragma: notest

    return IRnode.from_list(
        add_ofst(parent, ofst),
        typ=subtype,
        location=parent.location,
        encoding=parent.encoding,
        annotation=annotation,
    )


def has_length_word(typ):
    return isinstance(typ, (DArrayType, ByteArrayLike))


# TODO simplify this code, especially the ABI decoding
def _get_element_ptr_array(parent, key, array_bounds_check):

    assert isinstance(parent.typ, ArrayLike)

    if not is_integer_type(key.typ):
        raise TypeCheckFailure(f"{key.typ} used as array index")

    subtype = parent.typ.subtype

    if parent.value == "~empty":
        if array_bounds_check:
            # this case was previously missing a bounds check. codegen
            # is a bit complicated when bounds check is required, so
            # block it. there is no reason to index into a literal empty
            # array anyways!
            raise TypeCheckFailure("indexing into zero array not allowed")
        return IRnode.from_list("~empty", subtype)

    if parent.value == "multi":
        assert isinstance(key.value, int)
        return parent.args[key.value]

    ix = unwrap_location(key)

    if array_bounds_check:
        is_darray = isinstance(parent.typ, DArrayType)
        bound = get_dyn_array_count(parent) if is_darray else parent.typ.count
        # uclamplt works, even for signed ints. since two's-complement
        # is used, if the index is negative, (unsigned) LT will interpret
        # it as a very large number, larger than any practical value for
        # an array index, and the clamp will throw an error.
        # NOTE: there are optimization rules for this when ix or bound is literal
        ix = clamp("lt", ix, bound)

    if parent.encoding == Encoding.ABI:
        if parent.location == STORAGE:
            raise CompilerPanic("storage variables should not be abi encoded")  # pragma: notest

        member_abi_t = subtype.abi_type

        ofst = _mul(ix, member_abi_t.embedded_static_size())

        return _getelemptr_abi_helper(parent, subtype, ofst)

    if parent.location.word_addressable:
        element_size = subtype.storage_size_in_words
    elif parent.location.byte_addressable:
        element_size = subtype.memory_bytes_required
    else:
        raise CompilerPanic("unreachable")  # pragma: notest

    ofst = _mul(ix, element_size)

    if has_length_word(parent.typ):
        data_ptr = add_ofst(parent, parent.location.word_scale * DYNAMIC_ARRAY_OVERHEAD)
    else:
        data_ptr = parent

    return IRnode.from_list(add_ofst(data_ptr, ofst), typ=subtype, location=parent.location)


def _get_element_ptr_mapping(parent, key):
    assert isinstance(parent.typ, MappingType)
    subtype = parent.typ.valuetype
    key = unwrap_location(key)

    # TODO when is key None?
    if key is None or parent.location != STORAGE:
        raise TypeCheckFailure(f"bad dereference on mapping {parent}[{key}]")

    return IRnode.from_list(["sha3_64", parent, key], typ=subtype, location=STORAGE)


# Take a value representing a memory or storage location, and descend down to
# an element or member variable
# This is analogous (but not necessarily equivalent to) getelementptr in LLVM.
def get_element_ptr(parent, key, array_bounds_check=True):
    with parent.cache_when_complex("val") as (b, parent):
        typ = parent.typ

        if isinstance(typ, TupleLike):
            ret = _get_element_ptr_tuplelike(parent, key)

        elif isinstance(typ, MappingType):
            ret = _get_element_ptr_mapping(parent, key)

        elif isinstance(typ, ArrayLike):
            ret = _get_element_ptr_array(parent, key, array_bounds_check)

        else:
            raise CompilerPanic(f"get_element_ptr cannot be called on {typ}")  # pragma: notest

        return b.resolve(ret)


def LOAD(ptr: IRnode) -> IRnode:
    if ptr.location is None:
        raise CompilerPanic("cannot dereference non-pointer type")
    op = ptr.location.load_op
    if op is None:
        raise CompilerPanic(f"unreachable {ptr.location}")  # pragma: notest
    return IRnode.from_list([op, ptr])


def eval_once_check(name):
    # an IRnode which enforces uniqueness. include with a side-effecting
    # operation to sanity check that the codegen pipeline only generates
    # the side-effecting operation once (otherwise, IR-to-assembly will
    # throw a duplicate label exception). there is no runtime overhead
    # since the jumpdest gets optimized out in the final stage of assembly.
    return IRnode.from_list(["unique_symbol", name])


def STORE(ptr: IRnode, val: IRnode) -> IRnode:
    if ptr.location is None:
        raise CompilerPanic("cannot dereference non-pointer type")
    op = ptr.location.store_op
    if op is None:
        raise CompilerPanic(f"unreachable {ptr.location}")  # pragma: notest

    _check = _freshname(f"{op}_")

    store = [op, ptr, val]
    # don't use eval_once_check for memory, immutables because it interferes
    # with optimizer
    if ptr.location in (MEMORY, IMMUTABLES):
        return IRnode.from_list(store)

    return IRnode.from_list(["seq", eval_once_check(_check), store])


# Unwrap location
def unwrap_location(orig):
    if orig.location is not None:
        return IRnode.from_list(LOAD(orig), typ=orig.typ)
    else:
        # CMC 2022-03-24 TODO refactor so this branch can be removed
        if orig.value == "~empty":
            # must be word type
            return IRnode.from_list(0, typ=orig.typ)
        return orig


# utility function, constructs an IR tuple out of a list of IR nodes
def ir_tuple_from_args(args):
    typ = TupleType([x.typ for x in args])
    return IRnode.from_list(["multi"] + [x for x in args], typ=typ)


def needs_external_call_wrap(ir_typ):
    # for calls to ABI conforming contracts.
    # according to the ABI spec, return types are ALWAYS tuples even
    # if only one element is being returned.
    # https://solidity.readthedocs.io/en/latest/abi-spec.html#function-selector-and-argument-encoding
    # "and the return values v_1, ..., v_k of f are encoded as
    #
    #    enc((v_1, ..., v_k))
    #    i.e. the values are combined into a tuple and encoded.
    # "
    # therefore, wrap it in a tuple if it's not already a tuple.
    # for example, `bytes` is returned as abi-encoded (bytes,)
    # and `(bytes,)` is returned as abi-encoded ((bytes,),)
    # In general `-> X` gets returned as (X,)
    # including structs. MyStruct is returned as abi-encoded (MyStruct,).
    # (Sorry this is so confusing. I didn't make these rules.)

    return not (isinstance(ir_typ, TupleType) and len(ir_typ.members) > 1)


def calculate_type_for_external_return(ir_typ):
    if needs_external_call_wrap(ir_typ):
        return TupleType([ir_typ])
    return ir_typ


def wrap_value_for_external_return(ir_val):
    # used for LHS promotion
    if needs_external_call_wrap(ir_val.typ):
        return ir_tuple_from_args([ir_val])
    else:
        return ir_val


def set_type_for_external_return(ir_val):
    # used for RHS promotion
    ir_val.typ = calculate_type_for_external_return(ir_val.typ)


# return a dummy IRnode with the given type
def dummy_node_for_type(typ):
    return IRnode("fake_node", typ=typ)


def _check_assign_bytes(left, right):
    if right.typ.maxlen > left.typ.maxlen:
        raise TypeMismatch(f"Cannot cast from {right.typ} to {left.typ}")  # pragma: notest

    # stricter check for zeroing a byte array.
    if right.value == "~empty" and right.typ.maxlen != left.typ.maxlen:
        raise TypeMismatch(f"Cannot cast from empty({right.typ}) to {left.typ}")  # pragma: notest


def _check_assign_list(left, right):
    def FAIL():  # pragma: no cover
        raise TypeCheckFailure(f"assigning {right.typ} to {left.typ}")

    if left.value == "multi":
        # Cannot do something like [a, b, c] = [1, 2, 3]
        FAIL()  # pragma: notest

    if isinstance(left, SArrayType):
        if not isinstance(right, SArrayType):
            FAIL()  # pragma: notest
        if left.typ.count != right.typ.count:
            FAIL()  # pragma: notest

        # TODO recurse into left, right if literals?
        check_assign(dummy_node_for_type(left.typ.subtyp), dummy_node_for_type(right.typ.subtyp))

    if isinstance(left, DArrayType):
        if not isinstance(right, DArrayType):
            FAIL()  # pragma: notest

        if left.typ.count < right.typ.count:
            FAIL()  # pragma: notest

        # stricter check for zeroing
        if right.value == "~empty" and right.typ.count != left.typ.count:
            raise TypeCheckFailure(
                f"Bad type for clearing bytes: expected {left.typ} but got {right.typ}"
            )  # pragma: notest

        # TODO recurse into left, right if literals?
        check_assign(dummy_node_for_type(left.typ.subtyp), dummy_node_for_type(right.typ.subtyp))


def _check_assign_tuple(left, right):
    def FAIL():  # pragma: no cover
        raise TypeCheckFailure(f"assigning {right.typ} to {left.typ}")

    if not isinstance(right.typ, left.typ.__class__):
        FAIL()  # pragma: notest

    if isinstance(left.typ, StructType):
        for k in left.typ.members:
            if k not in right.typ.members:
                FAIL()  # pragma: notest
            # TODO recurse into left, right if literals?
            check_assign(
                dummy_node_for_type(left.typ.members[k]), dummy_node_for_type(right.typ.members[k])
            )

        for k in right.typ.members:
            if k not in left.typ.members:
                FAIL()  # pragma: notest

        if left.typ.name != right.typ.name:
            FAIL()  # pragma: notest

    else:
        if len(left.typ.members) != len(right.typ.members):
            FAIL()  # pragma: notest
        for (l, r) in zip(left.typ.members, right.typ.members):
            # TODO recurse into left, right if literals?
            check_assign(dummy_node_for_type(l), dummy_node_for_type(r))


# sanity check an assignment
# typechecking source code is done at an earlier phase
# this function is more of a sanity check for typechecking internally
# generated assignments
def check_assign(left, right):
    def FAIL():  # pragma: no cover
        raise TypeCheckFailure(f"assigning {right.typ} to {left.typ} {left} {right}")

    if isinstance(left.typ, ByteArrayLike):
        _check_assign_bytes(left, right)
    elif isinstance(left.typ, ArrayLike):
        _check_assign_list(left, right)
    elif isinstance(left.typ, TupleLike):
        _check_assign_tuple(left, right)

    elif isinstance(left.typ, BaseType):
        # TODO once we propagate types from typechecker, introduce this check:
        # if left.typ != right.typ:
        #    FAIL()  # pragma: notest
        pass

    else:  # pragma: no cover
        FAIL()


_label = 0


# TODO might want to coalesce with Context.fresh_varname and compile_ir.mksymbol
def _freshname(name):
    global _label
    _label += 1
    return f"{name}{_label}"


def reset_names():
    global _label
    _label = 0


# returns True if t is ABI encoded and is a type that needs any kind of
# validation
def needs_clamp(t, encoding):
    if encoding == Encoding.VYPER:
        return False
    if encoding != Encoding.ABI:
        raise CompilerPanic("unreachable")  # pragma: notest
    if isinstance(t, (ByteArrayLike, DArrayType)):
        return True
    if isinstance(t, EnumType):
        return len(t.members) < 256
    if isinstance(t, BaseType):
        return t.typ not in ("int256", "uint256", "bytes32")
    if isinstance(t, SArrayType):
        return needs_clamp(t.subtype, encoding)
    if isinstance(t, TupleLike):
        return any(needs_clamp(m, encoding) for m in t.tuple_members())

    raise CompilerPanic("unreachable")  # pragma: notest


# Create an x=y statement, where the types may be compound
def make_setter(left, right):
    check_assign(left, right)

    # Basic types
    if isinstance(left.typ, BaseType):
        enc = right.encoding  # unwrap_location butchers encoding
        right = unwrap_location(right)
        # TODO rethink/streamline the clamp_basetype logic
        if needs_clamp(right.typ, enc):
            right = clamp_basetype(right)

        return STORE(left, right)

    # Byte arrays
    elif isinstance(left.typ, ByteArrayLike):
        # TODO rethink/streamline the clamp_basetype logic
        if needs_clamp(right.typ, right.encoding):
            with right.cache_when_complex("bs_ptr") as (b, right):
                copier = make_byte_array_copier(left, right)
                ret = b.resolve(["seq", clamp_bytestring(right), copier])
        else:
            ret = make_byte_array_copier(left, right)

        return IRnode.from_list(ret)

    elif isinstance(left.typ, DArrayType):
        # TODO should we enable this?
        # implicit conversion from sarray to darray
        # if isinstance(right.typ, SArrayType):
        #    return _complex_make_setter(left, right)

        # TODO rethink/streamline the clamp_basetype logic
        if needs_clamp(right.typ, right.encoding):
            with right.cache_when_complex("arr_ptr") as (b, right):
                copier = _dynarray_make_setter(left, right)
                ret = b.resolve(["seq", clamp_dyn_array(right), copier])
        else:
            ret = _dynarray_make_setter(left, right)

        return IRnode.from_list(ret)

    # Arrays
    elif isinstance(left.typ, (SArrayType, TupleLike)):
        return _complex_make_setter(left, right)


def _complex_make_setter(left, right):
    if right.value == "~empty" and left.location == MEMORY:
        # optimized memzero
        return mzero(left, left.typ.memory_bytes_required)

    ret = ["seq"]

    if isinstance(left.typ, SArrayType):
        n_items = right.typ.count
        keys = [IRnode.from_list(i, typ="uint256") for i in range(n_items)]

    if isinstance(left.typ, TupleLike):
        keys = left.typ.tuple_keys()

    # if len(keyz) == 0:
    #    return IRnode.from_list(["pass"])

    # general case
    # TODO use copy_bytes when the generated code is above a certain size
    with left.cache_when_complex("_L") as (b1, left), right.cache_when_complex("_R") as (b2, right):

        for k in keys:
            l_i = get_element_ptr(left, k, array_bounds_check=False)
            r_i = get_element_ptr(right, k, array_bounds_check=False)
            ret.append(make_setter(l_i, r_i))

        return b1.resolve(b2.resolve(IRnode.from_list(ret)))


def ensure_in_memory(ir_var, context):
    """Ensure a variable is in memory. This is useful for functions
    which expect to operate on memory variables.
    """
    if ir_var.location == MEMORY:
        return ir_var

    typ = ir_var.typ
    buf = IRnode.from_list(context.new_internal_variable(typ), typ=typ, location=MEMORY)
    do_copy = make_setter(buf, ir_var)

    return IRnode.from_list(["seq", do_copy, buf], typ=typ, location=MEMORY)


def eval_seq(ir_node):
    """Tries to find the "return" value of a `seq` statement, in order so
    that the value can be known without possibly evaluating side effects
    """
    if ir_node.value in ("seq", "with") and len(ir_node.args) > 0:
        return eval_seq(ir_node.args[-1])
    if isinstance(ir_node.value, int):
        return IRnode.from_list(ir_node)
    return None


# TODO move return checks to vyper/semantics/validation
def is_return_from_function(node):
    if isinstance(node, vy_ast.Expr) and node.get("value.func.id") == "selfdestruct":
        return True
    if isinstance(node, (vy_ast.Return, vy_ast.Raise)):
        return True
    return False


def check_single_exit(fn_node):
    _check_return_body(fn_node, fn_node.body)
    for node in fn_node.get_descendants(vy_ast.If):
        _check_return_body(node, node.body)
        if node.orelse:
            _check_return_body(node, node.orelse)


def _check_return_body(node, node_list):
    return_count = len([n for n in node_list if is_return_from_function(n)])
    if return_count > 1:
        raise StructureException(
            "Too too many exit statements (return, raise or selfdestruct).", node
        )
    # Check for invalid code after returns.
    last_node_pos = len(node_list) - 1
    for idx, n in enumerate(node_list):
        if is_return_from_function(n) and idx < last_node_pos:
            # is not last statement in body.
            raise StructureException(
                "Exit statement with succeeding code (that will not execute).", node_list[idx + 1]
            )


def mzero(dst, nbytes):
    # calldatacopy from past-the-end gives zero bytes.
    # cf. YP H.2 (ops section) with CALLDATACOPY spec.
    return IRnode.from_list(
        # calldatacopy mempos calldatapos len
        ["calldatacopy", dst, "calldatasize", nbytes],
        annotation="mzero",
    )


# zero pad a bytearray according to the ABI spec. The last word
# of the byte array needs to be right-padded with zeroes.
def zero_pad(bytez_placeholder):
    len_ = ["mload", bytez_placeholder]
    dst = ["add", ["add", bytez_placeholder, 32], "len"]
    # the runtime length of the data rounded up to nearest 32
    # from spec:
    #   the actual value of X as a byte sequence,
    #   followed by the *minimum* number of zero-bytes
    #   such that len(enc(X)) is a multiple of 32.
    # optimized form of ceil32(len) - len:
    num_zero_bytes = ["mod", ["sub", 0, "len"], 32]
    return IRnode.from_list(
        ["with", "len", len_, ["with", "dst", dst, mzero("dst", num_zero_bytes)]],
        annotation="Zero pad",
    )


# convenience rewrites for shr/sar/shl
def shr(bits, x):
    if version_check(begin="constantinople"):
        return ["shr", bits, x]
    return ["div", x, ["exp", 2, bits]]


# convenience rewrites for shr/sar/shl
def shl(bits, x):
    if version_check(begin="constantinople"):
        return ["shl", bits, x]
    return ["mul", x, ["exp", 2, bits]]


def sar(bits, x):
    if version_check(begin="constantinople"):
        return ["sar", bits, x]

    raise NotImplementedError("no SAR emulation for pre-constantinople EVM")


def clamp_bytestring(ir_node):
    t = ir_node.typ
    if not isinstance(t, ByteArrayLike):
        raise CompilerPanic(f"{t} passed to clamp_bytestring")  # pragma: notest
    ret = ["assert", ["le", get_bytearray_length(ir_node), t.maxlen]]
    return IRnode.from_list(ret, error_msg=f"{ir_node.typ} bounds check")


def clamp_dyn_array(ir_node):
    t = ir_node.typ
    assert isinstance(t, DArrayType)
    ret = ["assert", ["le", get_dyn_array_count(ir_node), t.count]]
    return IRnode.from_list(ret, error_msg=f"{ir_node.typ} bounds check")


# clampers for basetype
def clamp_basetype(ir_node):
    t = ir_node.typ
    if not isinstance(t, BaseType):
        raise CompilerPanic(f"{t} passed to clamp_basetype")  # pragma: notest

    # copy of the input
    ir_node = unwrap_location(ir_node)

    if isinstance(t, EnumType):
        bits = len(t.members)
        # assert x >> bits == 0
        ret = int_clamp(ir_node, bits, signed=False)

    elif is_integer_type(t) or is_decimal_type(t):
        if t._num_info.bits == 256:
            ret = ir_node
        else:
            ret = int_clamp(ir_node, t._num_info.bits, signed=t._num_info.is_signed)

    elif is_bytes_m_type(t):
        if t._bytes_info.m == 32:
            ret = ir_node  # special case, no clamp.
        else:
            ret = bytes_clamp(ir_node, t._bytes_info.m)

    elif t.typ in ("address",):
        ret = int_clamp(ir_node, 160)
    elif t.typ in ("bool",):
        ret = int_clamp(ir_node, 1)
    else:  # pragma: no cover
        raise CompilerPanic(f"{t} passed to clamp_basetype")

    return IRnode.from_list(ret, typ=ir_node.typ, error_msg=f"validate {t}")


def int_clamp(ir_node, bits, signed=False):
    """Generalized clamper for integer types. Takes the number of bits,
    whether it's signed, and returns an IR node which checks it is
    in bounds. (Consumers should use clamp_basetype instead which uses
    type-based dispatch and is a little safer.)
    """
    if bits >= 256:
        raise CompilerPanic(f"invalid clamp: {bits}>=256 ({ir_node})")  # pragma: notest

    u = "u" if not signed else ""
    msg = f"{u}int{bits} bounds check"
    with ir_node.cache_when_complex("val") as (b, val):
        if signed:
            # example for bits==128:
            # promote_signed_int(val, bits) is the "canonical" version of val
            # if val is in bounds, the bits above bit 128 should be equal.
            # (this works for both val >= 0 and val < 0. in the first case,
            # all upper bits should be 0 if val is a valid int128,
            # in the latter case, all upper bits should be 1.)
            assertion = ["assert", ["eq", val, promote_signed_int(val, bits)]]
        else:
            assertion = ["assert", ["iszero", shr(bits, val)]]

        assertion = IRnode.from_list(assertion, error_msg=msg)

        ret = b.resolve(["seq", assertion, val])

    return IRnode.from_list(ret, annotation=msg)


def bytes_clamp(ir_node: IRnode, n_bytes: int) -> IRnode:
    if not (0 < n_bytes <= 32):
        raise CompilerPanic(f"bad type: bytes{n_bytes}")
    msg = f"bytes{n_bytes} bounds check"
    with ir_node.cache_when_complex("val") as (b, val):
        assertion = IRnode.from_list(["assert", ["iszero", shl(n_bytes * 8, val)]], error_msg=msg)
        ret = b.resolve(["seq", assertion, val])

    return IRnode.from_list(ret, annotation=msg)


# e.g. for int8, promote 255 to -1
def promote_signed_int(x, bits):
    assert bits % 8 == 0
    ret = ["signextend", bits // 8 - 1, x]
    return IRnode.from_list(ret, annotation=f"promote int{bits}")


# general clamp function for all ops and numbers
def clamp(op, arg, bound):
    with IRnode.from_list(arg).cache_when_complex("clamp_arg") as (b1, arg):
        check = IRnode.from_list(["assert", [op, arg, bound]], error_msg=f"clamp {op} {bound}")
        ret = ["seq", check, arg]
        return IRnode.from_list(b1.resolve(ret), typ=arg.typ)


def clamp_nonzero(arg):
    # TODO: use clamp("ne", arg, 0) once optimizer rules can handle it
    with IRnode.from_list(arg).cache_when_complex("should_nonzero") as (b1, arg):
        check = IRnode.from_list(["assert", arg], error_msg="check nonzero")
        ret = ["seq", check, arg]
        return IRnode.from_list(b1.resolve(ret), typ=arg.typ)


def clamp2(lo, arg, hi, signed):
    with IRnode.from_list(arg).cache_when_complex("clamp2_arg") as (b1, arg):
        GE = "sge" if signed else "ge"
        LE = "sle" if signed else "le"
        ret = ["seq", ["assert", ["and", [GE, arg, lo], [LE, arg, hi]]], arg]
        return IRnode.from_list(b1.resolve(ret), typ=arg.typ)<|MERGE_RESOLUTION|>--- conflicted
+++ resolved
@@ -281,51 +281,6 @@
     return IRnode.from_list(LOAD(arg), typ=typ)
 
 
-<<<<<<< HEAD
-=======
-def append_dyn_array(darray_node, elem_node):
-    assert isinstance(darray_node.typ, DArrayType)
-
-    assert darray_node.typ.count > 0, "jerk boy u r out"
-
-    ret = ["seq"]
-    with darray_node.cache_when_complex("darray") as (b1, darray_node):
-        len_ = get_dyn_array_count(darray_node)
-        with len_.cache_when_complex("old_darray_len") as (b2, len_):
-            assertion = ["assert", ["lt", len_, darray_node.typ.count]]
-            ret.append(IRnode.from_list(assertion, error_msg=f"{darray_node.typ} bounds check"))
-            ret.append(STORE(darray_node, ["add", len_, 1]))
-            # NOTE: typechecks elem_node
-            # NOTE skip array bounds check bc we already asserted len two lines up
-            ret.append(
-                make_setter(get_element_ptr(darray_node, len_, array_bounds_check=False), elem_node)
-            )
-            return IRnode.from_list(b1.resolve(b2.resolve(ret)))
-
-
-def pop_dyn_array(darray_node, return_popped_item):
-    assert isinstance(darray_node.typ, DArrayType)
-    assert darray_node.encoding == Encoding.VYPER
-    ret = ["seq"]
-    with darray_node.cache_when_complex("darray") as (b1, darray_node):
-        old_len = clamp("gt", get_dyn_array_count(darray_node), 0)
-        new_len = IRnode.from_list(["sub", old_len, 1], typ="uint256")
-
-        with new_len.cache_when_complex("new_len") as (b2, new_len):
-            ret.append(STORE(darray_node, new_len))
-
-            # NOTE skip array bounds check bc we already asserted len two lines up
-            if return_popped_item:
-                popped_item = get_element_ptr(darray_node, new_len, array_bounds_check=False)
-                ret.append(popped_item)
-                typ = popped_item.typ
-                location = popped_item.location
-            else:
-                typ, location = None, None
-            return IRnode.from_list(b1.resolve(b2.resolve(ret)), typ=typ, location=location)
-
-
->>>>>>> 38eb5129
 def getpos(node):
     return (
         node.lineno,
