--- conflicted
+++ resolved
@@ -11,11 +11,7 @@
     get_dyn_array_count,
     get_element_ptr,
     getpos,
-<<<<<<< HEAD
     make_setter,
-=======
-    pop_dyn_array,
->>>>>>> 22ae74c3
     unwrap_location,
 )
 from vyper.codegen.ir_node import IRnode
