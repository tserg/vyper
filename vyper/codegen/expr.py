import decimal
import math

from vyper import ast as vy_ast
from vyper.codegen import external_call, self_call
from vyper.codegen.core import (
    clamp_basetype,
    ensure_in_memory,
    get_dyn_array_count,
    get_element_ptr,
    getpos,
    load_op,
    make_setter,
    pop_dyn_array,
    unwrap_location,
)
from vyper.codegen.ir_node import IRnode
from vyper.codegen.keccak256_helper import keccak256_helper
from vyper.codegen.types import (
    ArrayLike,
    BaseType,
    ByteArrayLike,
    ByteArrayType,
    DArrayType,
    InterfaceType,
    MappingType,
    SArrayType,
    StringType,
    StructType,
    TupleType,
    is_base_type,
    is_numeric_type,
)
from vyper.codegen.types.convert import new_type_to_old_type
from vyper.evm.opcodes import version_check
from vyper.exceptions import (
    CompilerPanic,
    EvmVersionException,
    StructureException,
    TypeCheckFailure,
    TypeMismatch,
)
from vyper.utils import DECIMAL_DIVISOR, SizeLimits, bytes_to_int, checksum_encode, string_to_bytes

# var name: (irnode, type)
BUILTIN_CONSTANTS = {
    "EMPTY_BYTES32": (0, "bytes32"),
    "ZERO_ADDRESS": (0, "address"),
    "MAX_INT128": (SizeLimits.MAX_INT128, "int128"),
    "MIN_INT128": (SizeLimits.MIN_INT128, "int128"),
    "MAX_INT256": (SizeLimits.MAX_INT256, "int256"),
    "MIN_INT256": (SizeLimits.MIN_INT256, "int256"),
    "MAX_DECIMAL": (SizeLimits.MAXDECIMAL, "decimal"),
    "MIN_DECIMAL": (SizeLimits.MINDECIMAL, "decimal"),
    "MAX_UINT256": (SizeLimits.MAX_UINT256, "uint256"),
}

ENVIRONMENT_VARIABLES = {
    "block",
    "msg",
    "tx",
    "chain",
}


def calculate_largest_power(a: int, num_bits: int, is_signed: bool) -> int:
    """
    For a given base `a`, compute the maximum power `b` that will not
    produce an overflow in the equation `a ** b`

    Arguments
    ---------
    a : int
        Base value for the equation `a ** b`
    num_bits : int
        The maximum number of bits that the resulting value must fit in
    is_signed : bool
        Is the operation being performed on signed integers?

    Returns
    -------
    int
        Largest possible value for `b` where the result does not overflow
        `num_bits`
    """
    if num_bits % 8:
        raise CompilerPanic("Type is not a modulo of 8")

    value_bits = num_bits - (1 if is_signed else 0)
    if a >= 2 ** value_bits:
        raise TypeCheckFailure("Value is too large and will always throw")
    elif a < -(2 ** value_bits):
        raise TypeCheckFailure("Value is too small and will always throw")

    a_is_negative = a < 0
    a = abs(a)  # No longer need to know if it's signed or not
    if a in (0, 1):
        raise CompilerPanic("Exponential operation is useless!")

    # NOTE: There is an edge case if `a` were left signed where the following
    #       operation would not work (`ln(a)` is undefined if `a <= 0`)
    b = int(decimal.Decimal(value_bits) / (decimal.Decimal(a).ln() / decimal.Decimal(2).ln()))
    if b <= 1:
        return 1  # Value is assumed to be in range, therefore power of 1 is max

    # Do a bit of iteration to ensure we have the exact number
    num_iterations = 0
    while a ** (b + 1) < 2 ** value_bits:
        b += 1
        num_iterations += 1
        assert num_iterations < 10000
    while a ** b >= 2 ** value_bits:
        b -= 1
        num_iterations += 1
        assert num_iterations < 10000

    # Edge case: If a is negative and the values of a and b are such that:
    #               (a) ** (b + 1) == -(2 ** value_bits)
    #            we can actually squeak one more out of it because it's on the edge
    if a_is_negative and (-a) ** (b + 1) == -(2 ** value_bits):  # NOTE: a = abs(a)
        return b + 1
    else:
        return b  # Exact


def calculate_largest_base(b: int, num_bits: int, is_signed: bool) -> int:
    """
    For a given power `b`, compute the maximum base `a` that will not produce an
    overflow in the equation `a ** b`

    Arguments
    ---------
    b : int
        Power value for the equation `a ** b`
    num_bits : int
        The maximum number of bits that the resulting value must fit in
    is_signed : bool
        Is the operation being performed on signed integers?

    Returns
    -------
    int
        Largest possible value for `a` where the result does not overflow
        `num_bits`
    """
    if num_bits % 8:
        raise CompilerPanic("Type is not a modulo of 8")
    if b < 0:
        raise TypeCheckFailure("Cannot calculate negative exponents")

    value_bits = num_bits - (1 if is_signed else 0)
    if b > value_bits:
        raise TypeCheckFailure("Value is too large and will always throw")
    elif b < 2:
        return 2 ** value_bits - 1  # Maximum value for type

    # Estimate (up to ~39 digits precision required)
    a = math.ceil(2 ** (decimal.Decimal(value_bits) / decimal.Decimal(b)))
    # Do a bit of iteration to ensure we have the exact number
    num_iterations = 0
    while (a + 1) ** b < 2 ** value_bits:
        a += 1
        num_iterations += 1
        assert num_iterations < 10000
    while a ** b >= 2 ** value_bits:
        a -= 1
        num_iterations += 1
        assert num_iterations < 10000

    return a


def get_min_val_for_type(typ: str) -> int:
    key = "MIN_" + typ.upper()
    try:
        min_val, _ = BUILTIN_CONSTANTS[key]
    except KeyError as e:
        raise TypeMismatch(f"Not a signed type: {typ}") from e
    return min_val


class Expr:
    # TODO: Once other refactors are made reevaluate all inline imports

    def __init__(self, node, context):
        self.expr = node
        self.context = context

        if isinstance(node, IRnode):
            # TODO this seems bad
            self.ir_node = node
            return

        fn = getattr(self, f"parse_{type(node).__name__}", None)
        if fn is None:
            raise TypeCheckFailure(f"Invalid statement node: {type(node).__name__}")

        self.ir_node = fn()
        if self.ir_node is None:
            raise TypeCheckFailure(f"{type(node).__name__} node did not produce IR. {self.expr}")

        self.ir_node.annotation = self.expr.get("node_source_code")

    def parse_Int(self):
        # Literal (mostly likely) becomes int256
        if self.expr.n < 0:
            return IRnode.from_list(
                self.expr.n,
                typ=BaseType("int256", is_literal=True),
                pos=getpos(self.expr),
            )
        # Literal is large enough (mostly likely) becomes uint256.
        else:
            return IRnode.from_list(
                self.expr.n,
                typ=BaseType("uint256", is_literal=True),
                pos=getpos(self.expr),
            )

    def parse_Decimal(self):
        val = self.expr.value
        # sanity check that type checker did its job
        assert isinstance(val, decimal.Decimal)
        assert SizeLimits.MINDECIMAL <= val <= SizeLimits.MAXDECIMAL

        return IRnode.from_list(
            int(val * DECIMAL_DIVISOR),
            typ=BaseType("decimal", is_literal=True),
            pos=getpos(self.expr),
        )

    def parse_Hex(self):
        pos = getpos(self.expr)

        hexstr = self.expr.value

        if len(hexstr) == 42:
            # sanity check typechecker did its job
            assert checksum_encode(hexstr) == hexstr
            typ = BaseType("address")
            # TODO allow non-checksum encoded bytes20
            return IRnode.from_list(
                int(self.expr.value, 16),
                typ=typ,
                pos=pos,
            )

        else:
            n_bytes = (len(hexstr) - 2) // 2  # e.g. "0x1234" is 2 bytes
            # TODO: typ = new_type_to_old_type(self.expr._metadata["type"])
            #       assert n_bytes == typ._bytes_info.m

            # bytes_m types are left padded with zeros
            val = int(hexstr, 16) << 8 * (32 - n_bytes)

            typ = BaseType(f"bytes{n_bytes}", is_literal=True)
            typ.is_literal = True
            return IRnode.from_list(val, typ=typ, pos=pos)

    # String literals
    def parse_Str(self):
        bytez, bytez_length = string_to_bytes(self.expr.value)
        typ = StringType(bytez_length, is_literal=True)
        return self._make_bytelike(typ, bytez, bytez_length)

    # Byte literals
    def parse_Bytes(self):
        bytez = self.expr.s
        bytez_length = len(self.expr.s)
        typ = ByteArrayType(bytez_length, is_literal=True)
        return self._make_bytelike(typ, bytez, bytez_length)

    def _make_bytelike(self, btype, bytez, bytez_length):
        placeholder = self.context.new_internal_variable(btype)
        seq = []
        seq.append(["mstore", placeholder, bytez_length])
        for i in range(0, len(bytez), 32):
            seq.append(
                [
                    "mstore",
                    ["add", placeholder, i + 32],
                    bytes_to_int((bytez + b"\x00" * 31)[i : i + 32]),
                ]
            )
        return IRnode.from_list(
            ["seq"] + seq + [placeholder],
            typ=btype,
            location="memory",
            pos=getpos(self.expr),
            annotation=f"Create {btype}: {bytez}",
        )

    # True, False, None constants
    def parse_NameConstant(self):
        if self.expr.value is True:
            return IRnode.from_list(
                1,
                typ=BaseType("bool", is_literal=True),
                pos=getpos(self.expr),
            )
        elif self.expr.value is False:
            return IRnode.from_list(
                0,
                typ=BaseType("bool", is_literal=True),
                pos=getpos(self.expr),
            )

    # Variable names
    def parse_Name(self):

        if self.expr.id == "self":
            return IRnode.from_list(["address"], typ="address", pos=getpos(self.expr))
        elif self.expr.id in self.context.vars:
            var = self.context.vars[self.expr.id]
            return IRnode.from_list(
                var.pos,
                typ=var.typ,
                location=var.location,  # either 'memory' or 'calldata' storage is handled above.
                encoding=var.encoding,
                pos=getpos(self.expr),
                annotation=self.expr.id,
                mutable=var.mutable,
            )

        elif self.expr.id in BUILTIN_CONSTANTS:
            obj, typ = BUILTIN_CONSTANTS[self.expr.id]
            return IRnode.from_list(
                [obj], typ=BaseType(typ, is_literal=True), pos=getpos(self.expr)
            )

        elif self.expr._metadata["type"].is_immutable:
            var = self.context.globals[self.expr.id]
            ofst = self.expr._metadata["type"].position.offset

            if self.context.sig.is_init_func:
                mutable = True
                location = "immutables"
            else:
                mutable = False
                location = "data"

            return IRnode.from_list(
                ofst,
                typ=var.typ,
                location=location,
                pos=getpos(self.expr),
                annotation=self.expr.id,
                mutable=mutable,
            )

    # x.y or x[5]
    def parse_Attribute(self):
        # x.balance: balance of address x
        if self.expr.attr == "balance":
            addr = Expr.parse_value_expr(self.expr.value, self.context)
            if is_base_type(addr.typ, "address"):
                if (
                    isinstance(self.expr.value, vy_ast.Name)
                    and self.expr.value.id == "self"
                    and version_check(begin="istanbul")
                ):
                    seq = ["selfbalance"]
                else:
                    seq = ["balance", addr]
                return IRnode.from_list(
                    seq,
                    typ=BaseType("uint256"),
                    location=None,
                    pos=getpos(self.expr),
                )
        # x.codesize: codesize of address x
        elif self.expr.attr == "codesize" or self.expr.attr == "is_contract":
            addr = Expr.parse_value_expr(self.expr.value, self.context)
            if is_base_type(addr.typ, "address"):
                if self.expr.attr == "codesize":
                    if self.expr.value.id == "self":
                        eval_code = ["codesize"]
                    else:
                        eval_code = ["extcodesize", addr]
                    output_type = "uint256"
                else:
                    eval_code = ["gt", ["extcodesize", addr], 0]
                    output_type = "bool"
                return IRnode.from_list(
                    eval_code,
                    typ=BaseType(output_type),
                    location=None,
                    pos=getpos(self.expr),
                )
        # x.codehash: keccak of address x
        elif self.expr.attr == "codehash":
            addr = Expr.parse_value_expr(self.expr.value, self.context)
            if not version_check(begin="constantinople"):
                raise EvmVersionException(
                    "address.codehash is unavailable prior to constantinople ruleset", self.expr
                )
            if is_base_type(addr.typ, "address"):
                return IRnode.from_list(
                    ["extcodehash", addr],
                    typ=BaseType("bytes32"),
                    location=None,
                    pos=getpos(self.expr),
                )
        # x.code: codecopy/extcodecopy of address x
        elif self.expr.attr == "code":
            addr = Expr.parse_value_expr(self.expr.value, self.context)
            if is_base_type(addr.typ, "address"):
                # These adhoc nodes will be replaced with a valid node in `Slice.build_IR`
                if addr.value == "address":  # for `self.code`
                    return IRnode.from_list(["~selfcode"], typ=ByteArrayType(0))
                return IRnode.from_list(["~extcode", addr], typ=ByteArrayType(0))
        # self.x: global attribute
        elif isinstance(self.expr.value, vy_ast.Name) and self.expr.value.id == "self":
            type_ = self.expr._metadata["type"]
            var = self.context.globals[self.expr.attr]
            return IRnode.from_list(
                type_.position.position,
                typ=var.typ,
                location="storage",
                pos=getpos(self.expr),
                annotation="self." + self.expr.attr,
            )
        # Reserved keywords
        elif (
            isinstance(self.expr.value, vy_ast.Name) and self.expr.value.id in ENVIRONMENT_VARIABLES
        ):
            key = f"{self.expr.value.id}.{self.expr.attr}"
            if key == "msg.sender":
                return IRnode.from_list(["caller"], typ="address", pos=getpos(self.expr))
            elif key == "msg.data":
                # This adhoc node will be replaced with a valid node in `Slice/Len.build_IR`
                return IRnode.from_list(["~calldata"], typ=ByteArrayType(0))
            elif key == "msg.value" and self.context.is_payable:
                return IRnode.from_list(
                    ["callvalue"],
                    typ=BaseType("uint256"),
                    pos=getpos(self.expr),
                )
            elif key == "msg.gas":
                return IRnode.from_list(
                    ["gas"],
                    typ="uint256",
                    pos=getpos(self.expr),
                )
            elif key == "block.difficulty":
                return IRnode.from_list(
                    ["difficulty"],
                    typ="uint256",
                    pos=getpos(self.expr),
                )
            elif key == "block.timestamp":
                return IRnode.from_list(
                    ["timestamp"],
                    typ=BaseType("uint256"),
                    pos=getpos(self.expr),
                )
            elif key == "block.coinbase":
                return IRnode.from_list(["coinbase"], typ="address", pos=getpos(self.expr))
            elif key == "block.number":
                return IRnode.from_list(["number"], typ="uint256", pos=getpos(self.expr))
            elif key == "block.gaslimit":
                return IRnode.from_list(["gaslimit"], typ="uint256", pos=getpos(self.expr))
            elif key == "block.basefee":
                return IRnode.from_list(["basefee"], typ="uint256", pos=getpos(self.expr))
            elif key == "block.prevhash":
                return IRnode.from_list(
                    ["blockhash", ["sub", "number", 1]],
                    typ="bytes32",
                    pos=getpos(self.expr),
                )
            elif key == "tx.origin":
                return IRnode.from_list(["origin"], typ="address", pos=getpos(self.expr))
            elif key == "tx.gasprice":
                return IRnode.from_list(["gasprice"], typ="uint256", pos=getpos(self.expr))
            elif key == "chain.id":
                if not version_check(begin="istanbul"):
                    raise EvmVersionException(
                        "chain.id is unavailable prior to istanbul ruleset", self.expr
                    )
                return IRnode.from_list(["chainid"], typ="uint256", pos=getpos(self.expr))
        # Other variables
        else:
            sub = Expr(self.expr.value, self.context).ir_node
            # contract type
            if isinstance(sub.typ, InterfaceType):
                return sub
            if isinstance(sub.typ, StructType) and self.expr.attr in sub.typ.members:
                return get_element_ptr(sub, self.expr.attr, pos=getpos(self.expr))

    def parse_Subscript(self):
        sub = Expr(self.expr.value, self.context).ir_node
        if sub.value == "multi":
            # force literal to memory, e.g.
            # MY_LIST: constant(decimal[6])
            # ...
            # return MY_LIST[ix]
            sub = ensure_in_memory(sub, self.context, pos=getpos(self.expr))

        if isinstance(sub.typ, MappingType):
            # TODO sanity check we are in a self.my_map[i] situation
            index = Expr.parse_value_expr(self.expr.slice.value, self.context)
            if isinstance(index.typ, ByteArrayLike):
                # we have to hash the key to get a storage location
                assert len(index.args) == 1
                index = keccak256_helper(self.expr.slice.value, index.args[0], self.context)

        elif isinstance(sub.typ, ArrayLike):
            index = Expr.parse_value_expr(self.expr.slice.value, self.context)

        elif isinstance(sub.typ, TupleType):
            index = self.expr.slice.value.n
            # note: this check should also happen in get_element_ptr
            if not 0 <= index < len(sub.typ.members):
                return
        else:
            return

        ir_node = get_element_ptr(sub, index, pos=getpos(self.expr))
        ir_node.mutable = sub.mutable
        return ir_node

    def parse_BinOp(self):
        left = Expr.parse_value_expr(self.expr.left, self.context)
        right = Expr.parse_value_expr(self.expr.right, self.context)

        if not is_numeric_type(left.typ) or not is_numeric_type(right.typ):
            return

        pos = getpos(self.expr)
<<<<<<< HEAD

        left.typ = new_type_to_old_type(self.expr.left._metadata["type"])
        right.typ = new_type_to_old_type(self.expr.right._metadata["type"])
=======
        types = {left.typ.typ, right.typ.typ}
        literals = {left.typ.is_literal, right.typ.is_literal}

        # If one value of the operation is a literal, we recast it to match the non-literal type.
        # We know this is OK because types were already verified in the actual typechecking pass.
        # This is a temporary solution to not break codegen while we work toward removing types
        # altogether at this stage of complition. @iamdefinitelyahuman
        if literals == {True, False} and len(types) > 1 and "decimal" not in types:
            if left.typ.is_literal and SizeLimits.in_bounds(right.typ.typ, left.value):
                left = IRnode.from_list(
                    left.value,
                    typ=BaseType(right.typ.typ, is_literal=True),
                    pos=pos,
                )
            elif right.typ.is_literal and SizeLimits.in_bounds(left.typ.typ, right.value):
                right = IRnode.from_list(
                    right.value,
                    typ=BaseType(left.typ.typ, is_literal=True),
                    pos=pos,
                )
>>>>>>> 8943fbae

        ltyp, rtyp = left.typ.typ, right.typ.typ

        # Sanity check - ensure that we aren't dealing with different types
        # This should be unreachable due to the type check pass
        assert ltyp == rtyp, "unreachable"

        arith = None
        if isinstance(self.expr.op, (vy_ast.Add, vy_ast.Sub)):
            new_typ = BaseType(ltyp)

            if ltyp == "uint256":
                if isinstance(self.expr.op, vy_ast.Add):
                    # safeadd
                    arith = ["seq", ["assert", ["ge", ["add", "l", "r"], "l"]], ["add", "l", "r"]]

                elif isinstance(self.expr.op, vy_ast.Sub):
                    # safesub
                    arith = ["seq", ["assert", ["ge", "l", "r"]], ["sub", "l", "r"]]

            elif ltyp == "int256":
                if isinstance(self.expr.op, vy_ast.Add):
                    op, comp1, comp2 = "add", "sge", "slt"
                else:
                    op, comp1, comp2 = "sub", "sle", "sgt"

                if right.typ.is_literal:
                    if right.value >= 0:
                        arith = ["seq", ["assert", [comp1, [op, "l", "r"], "l"]], [op, "l", "r"]]
                    else:
                        arith = ["seq", ["assert", [comp2, [op, "l", "r"], "l"]], [op, "l", "r"]]
                else:
                    arith = [
                        "with",
                        "ans",
                        [op, "l", "r"],
                        [
                            "seq",
                            [
                                "assert",
                                [
                                    "or",
                                    ["and", ["sge", "r", 0], [comp1, "ans", "l"]],
                                    ["and", ["slt", "r", 0], [comp2, "ans", "l"]],
                                ],
                            ],
                            "ans",
                        ],
                    ]

            elif ltyp in ("decimal", "int128", "uint8"):
                op = "add" if isinstance(self.expr.op, vy_ast.Add) else "sub"
                arith = [op, "l", "r"]

        elif isinstance(self.expr.op, vy_ast.Mult):
            new_typ = BaseType(ltyp)
            if ltyp == "uint256":
                arith = [
                    "with",
                    "ans",
                    ["mul", "l", "r"],
                    [
                        "seq",
                        ["assert", ["or", ["eq", ["div", "ans", "l"], "r"], ["iszero", "l"]]],
                        "ans",
                    ],
                ]

            elif ltyp == "int256":
                if version_check(begin="constantinople"):
                    upper_bound = ["shl", 255, 1]
                else:
                    upper_bound = -(2 ** 255)
                if not left.typ.is_literal and not right.typ.is_literal:
                    bounds_check = [
                        "assert",
                        ["or", ["ne", "l", ["not", 0]], ["ne", "r", upper_bound]],
                    ]
                elif left.typ.is_literal and left.value == -1:
                    bounds_check = ["assert", ["ne", "r", upper_bound]]
                elif right.typ.is_literal and right.value == -(2 ** 255):
                    bounds_check = ["assert", ["ne", "l", ["not", 0]]]
                else:
                    bounds_check = "pass"
                arith = [
                    "with",
                    "ans",
                    ["mul", "l", "r"],
                    [
                        "seq",
                        bounds_check,
                        ["assert", ["or", ["eq", ["sdiv", "ans", "l"], "r"], ["iszero", "l"]]],
                        "ans",
                    ],
                ]

            elif ltyp in ("int128", "uint8"):
                arith = ["mul", "l", "r"]

            elif ltyp == "decimal":
                arith = [
                    "with",
                    "ans",
                    ["mul", "l", "r"],
                    [
                        "seq",
                        ["assert", ["or", ["eq", ["sdiv", "ans", "l"], "r"], ["iszero", "l"]]],
                        ["sdiv", "ans", DECIMAL_DIVISOR],
                    ],
                ]

        elif isinstance(self.expr.op, vy_ast.Div):
            if right.typ.is_literal and right.value == 0:
                return

            new_typ = BaseType(ltyp)

            if right.typ.is_literal:
                divisor = "r"
            else:
                # only apply the non-zero clamp when r is not a constant
                divisor = ["clamp_nonzero", "r"]

            if ltyp in ("uint8", "uint256"):
                arith = ["div", "l", divisor]

            elif ltyp == "int256":
                if version_check(begin="constantinople"):
                    upper_bound = ["shl", 255, 1]
                else:
                    upper_bound = -(2 ** 255)
                if not left.typ.is_literal and not right.typ.is_literal:
                    bounds_check = [
                        "assert",
                        ["or", ["ne", "r", ["not", 0]], ["ne", "l", upper_bound]],
                    ]
                elif left.typ.is_literal and left.value == -(2 ** 255):
                    bounds_check = ["assert", ["ne", "r", ["not", 0]]]
                elif right.typ.is_literal and right.value == -1:
                    bounds_check = ["assert", ["ne", "l", upper_bound]]
                else:
                    bounds_check = "pass"
                arith = ["seq", bounds_check, ["sdiv", "l", divisor]]

            elif ltyp == "int128":
                arith = ["sdiv", "l", divisor]

            elif ltyp == "decimal":
                arith = [
                    "sdiv",
                    ["mul", "l", DECIMAL_DIVISOR],
                    divisor,
                ]

        elif isinstance(self.expr.op, vy_ast.Mod):
            if right.typ.is_literal and right.value == 0:
                return

            new_typ = BaseType(ltyp)

            if right.typ.is_literal:
                divisor = "r"
            else:
                # only apply the non-zero clamp when r is not a constant
                divisor = ["clamp_nonzero", "r"]

            if ltyp in ("uint8", "uint256"):
                arith = ["mod", "l", divisor]
            else:
                arith = ["smod", "l", divisor]

        elif isinstance(self.expr.op, vy_ast.Pow):
            new_typ = BaseType(ltyp)

            if self.expr.left.get("value") == 1:
                return IRnode.from_list([1], typ=new_typ, pos=pos)
            if self.expr.left.get("value") == 0:
                return IRnode.from_list(["iszero", right], typ=new_typ, pos=pos)

            if ltyp == "int128":
                is_signed = True
                num_bits = 128
            elif ltyp == "int256":
                is_signed = True
                num_bits = 256
            elif ltyp == "uint8":
                is_signed = False
                num_bits = 8
            else:
                is_signed = False
                num_bits = 256

            if isinstance(self.expr.left, vy_ast.Int):
                value = self.expr.left.value
                upper_bound = calculate_largest_power(value, num_bits, is_signed) + 1
                # for signed integers, this also prevents negative values
                clamp = ["lt", right, upper_bound]
                return IRnode.from_list(
                    ["seq", ["assert", clamp], ["exp", left, right]],
                    typ=new_typ,
                    pos=pos,
                )
            elif isinstance(self.expr.right, vy_ast.Int):
                value = self.expr.right.value
                upper_bound = calculate_largest_base(value, num_bits, is_signed) + 1
                if is_signed:
                    clamp = ["and", ["slt", left, upper_bound], ["sgt", left, -upper_bound]]
                else:
                    clamp = ["lt", left, upper_bound]
                return IRnode.from_list(
                    ["seq", ["assert", clamp], ["exp", left, right]],
                    typ=new_typ,
                    pos=pos,
                )
            else:
                # `a ** b` where neither `a` or `b` are known
                # TODO this is currently unreachable, once we implement a way to do it safely
                # remove the check in `vyper/context/types/value/numeric.py`
                return

        if arith is None:
            return

        arith = IRnode.from_list(arith, typ=new_typ)

        p = [
            "with",
            "l",
            left,
            [
                "with",
                "r",
                right,
                # note clamp_basetype is a noop on [u]int256
                # note: clamp_basetype throws on unclampable input
                clamp_basetype(arith),
            ],
        ]
        return IRnode.from_list(p, typ=new_typ, pos=pos)

    def build_in_comparator(self):
        left = Expr(self.expr.left, self.context).ir_node
        right = Expr(self.expr.right, self.context).ir_node

        # temporary kludge to block #2637 bug
        # TODO actually fix the bug
        if not isinstance(left.typ, BaseType):
            raise TypeMismatch(
                "`in` not allowed for arrays of non-base types, tracked in issue #2637", self.expr
            )

        if isinstance(self.expr.op, vy_ast.In):
            found, not_found = 1, 0
        elif isinstance(self.expr.op, vy_ast.NotIn):
            found, not_found = 0, 1
        else:
            return  # pragma: notest

        i = IRnode.from_list(self.context.fresh_varname("in_ix"), typ="uint256")

        found_ptr = self.context.new_internal_variable(BaseType("bool"))

        ret = ["seq"]

        left = unwrap_location(left)
        with left.cache_when_complex("needle") as (b1, left), right.cache_when_complex(
            "haystack"
        ) as (b2, right):
            if right.value == "multi":
                # Copy literal to memory to be compared.
                tmp_list = IRnode.from_list(
                    self.context.new_internal_variable(right.typ),
                    typ=right.typ,
                    location="memory",
                )
                ret.append(make_setter(tmp_list, right, pos=getpos(self.expr)))

                right = tmp_list

            # location of i'th item from list
            pos = getpos(self.expr)
            ith_element_ptr = get_element_ptr(right, i, array_bounds_check=False, pos=pos)
            ith_element = unwrap_location(ith_element_ptr)

            if isinstance(right.typ, SArrayType):
                len_ = right.typ.count
            else:
                len_ = get_dyn_array_count(right)

            # Condition repeat loop has to break on.
            # TODO maybe put result on the stack
            loop_body = [
                "if",
                ["eq", left, ith_element],
                ["seq", ["mstore", found_ptr, found], "break"],  # store true.
            ]
            loop = ["repeat", i, 0, len_, right.typ.count, loop_body]

            ret.append(
                [
                    "seq",
                    ["mstore", found_ptr, not_found],
                    loop,
                    ["mload", found_ptr],
                ]
            )

            return IRnode.from_list(b1.resolve(b2.resolve(ret)), typ="bool")

    @staticmethod
    def _signed_to_unsigned_comparision_op(op):
        translation_map = {
            "sgt": "gt",
            "sge": "ge",
            "sle": "le",
            "slt": "lt",
        }
        if op in translation_map:
            return translation_map[op]
        else:
            return op

    def parse_Compare(self):
        left = Expr.parse_value_expr(self.expr.left, self.context)
        right = Expr.parse_value_expr(self.expr.right, self.context)

        if right.value is None:
            return

        if isinstance(self.expr.op, (vy_ast.In, vy_ast.NotIn)):
            if isinstance(right.typ, ArrayLike):
                return self.build_in_comparator()
            return  # pragma: notest

        if isinstance(self.expr.op, vy_ast.Gt):
            op = "sgt"
        elif isinstance(self.expr.op, vy_ast.GtE):
            op = "sge"
        elif isinstance(self.expr.op, vy_ast.LtE):
            op = "sle"
        elif isinstance(self.expr.op, vy_ast.Lt):
            op = "slt"
        elif isinstance(self.expr.op, vy_ast.Eq):
            op = "eq"
        elif isinstance(self.expr.op, vy_ast.NotEq):
            op = "ne"
        else:
            return  # pragma: notest

        # Compare (limited to 32) byte arrays.
        if isinstance(left.typ, ByteArrayLike) and isinstance(right.typ, ByteArrayLike):
            left = Expr(self.expr.left, self.context).ir_node
            right = Expr(self.expr.right, self.context).ir_node

            length_mismatch = left.typ.maxlen != right.typ.maxlen
            left_over_32 = left.typ.maxlen > 32
            right_over_32 = right.typ.maxlen > 32

            if length_mismatch or left_over_32 or right_over_32:
                left_keccak = keccak256_helper(self.expr, left, self.context)
                right_keccak = keccak256_helper(self.expr, right, self.context)

                if op == "eq" or op == "ne":
                    return IRnode.from_list(
                        [op, left_keccak, right_keccak],
                        typ="bool",
                        pos=getpos(self.expr),
                    )

                else:
                    return

            else:

                def load_bytearray(side):
                    if side.location == "storage":
                        return ["sload", ["add", 1, side]]
                    else:
                        load = load_op(side.location)
                        return [load, ["add", 32, side]]

                return IRnode.from_list(
                    [op, load_bytearray(left), load_bytearray(right)],
                    typ="bool",
                    pos=getpos(self.expr),
                )

        # Compare other types.
        elif is_numeric_type(left.typ) and is_numeric_type(right.typ):
            if left.typ.typ == right.typ.typ == "uint256":
                # this works because we only have one unsigned integer type
                # in the future if others are added, this logic must be expanded
                op = self._signed_to_unsigned_comparision_op(op)

        elif isinstance(left.typ, BaseType) and isinstance(right.typ, BaseType):
            if op not in ("eq", "ne"):
                return
        else:
            # kludge to block behavior in #2638
            # TODO actually implement equality for complex types
            raise TypeMismatch(
                "equality not yet supported for complex types, see issue #2638", self.expr
            )

        return IRnode.from_list([op, left, right], typ="bool", pos=getpos(self.expr))

    def parse_BoolOp(self):
        for value in self.expr.values:
            # Check for boolean operations with non-boolean inputs
            _expr = Expr.parse_value_expr(value, self.context)
            if not is_base_type(_expr.typ, "bool"):
                return

        def _build_if_ir(condition, true, false):
            # generate a basic if statement in IR
            o = ["if", condition, true, false]
            return o

        if isinstance(self.expr.op, vy_ast.And):
            # create the initial `x and y` from the final two values
            ir_node = _build_if_ir(
                Expr.parse_value_expr(self.expr.values[-2], self.context),
                Expr.parse_value_expr(self.expr.values[-1], self.context),
                [0],
            )
            # iterate backward through the remaining values
            for node in self.expr.values[-3::-1]:
                ir_node = _build_if_ir(Expr.parse_value_expr(node, self.context), ir_node, [0])

        elif isinstance(self.expr.op, vy_ast.Or):
            # create the initial `x or y` from the final two values
            ir_node = _build_if_ir(
                Expr.parse_value_expr(self.expr.values[-2], self.context),
                [1],
                Expr.parse_value_expr(self.expr.values[-1], self.context),
            )

            # iterate backward through the remaining values
            for node in self.expr.values[-3::-1]:
                ir_node = _build_if_ir(Expr.parse_value_expr(node, self.context), 1, ir_node)
        else:
            raise TypeCheckFailure(f"Unexpected boolean operator: {type(self.expr.op).__name__}")

        return IRnode.from_list(ir_node, typ="bool")

    # Unary operations (only "not" supported)
    def parse_UnaryOp(self):
        operand = Expr.parse_value_expr(self.expr.operand, self.context)
        if isinstance(self.expr.op, vy_ast.Not):
            if isinstance(operand.typ, BaseType) and operand.typ.typ == "bool":
                return IRnode.from_list(["iszero", operand], typ="bool", pos=getpos(self.expr))
        elif isinstance(self.expr.op, vy_ast.USub) and is_numeric_type(operand.typ):
            # Clamp on minimum integer value as we cannot negate that value
            # (all other integer values are fine)
            min_int_val = get_min_val_for_type(operand.typ.typ)
            return IRnode.from_list(
                ["sub", 0, ["clampgt", operand, min_int_val]],
                typ=operand.typ,
                pos=getpos(self.expr),
            )

    def _is_valid_interface_assign(self):
        if self.expr.args and len(self.expr.args) == 1:
            arg_ir = Expr(self.expr.args[0], self.context).ir_node
            if arg_ir.typ == BaseType("address"):
                return True, arg_ir
        return False, None

    # Function calls
    def parse_Call(self):
        # TODO check out this inline import
        from vyper.builtin_functions import DISPATCH_TABLE

        if isinstance(self.expr.func, vy_ast.Name):
            function_name = self.expr.func.id

            if function_name in DISPATCH_TABLE:
                return DISPATCH_TABLE[function_name].build_IR(self.expr, self.context)

            # Struct constructors do not need `self` prefix.
            elif function_name in self.context.structs:
                args = self.expr.args
                if len(args) == 1 and isinstance(args[0], vy_ast.Dict):
                    return Expr.struct_literals(args[0], function_name, self.context)

            # Interface assignment. Bar(<address>).
            elif function_name in self.context.sigs:
                ret, arg_ir = self._is_valid_interface_assign()
                if ret is True:
                    arg_ir.typ = InterfaceType(function_name)  # Cast to Correct interface type.
                    return arg_ir

        elif isinstance(self.expr.func, vy_ast.Attribute) and self.expr.func.attr == "pop":
            darray = Expr(self.expr.func.value, self.context).ir_node
            assert len(self.expr.args) == 0
            assert isinstance(darray.typ, DArrayType)
            return pop_dyn_array(darray, return_popped_item=True, pos=getpos(self.expr))

        elif (
            isinstance(self.expr.func, vy_ast.Attribute)
            and isinstance(self.expr.func.value, vy_ast.Name)
            and self.expr.func.value.id == "self"
        ):  # noqa: E501
            return self_call.ir_for_self_call(self.expr, self.context)
        else:
            return external_call.ir_for_external_call(self.expr, self.context)

    def parse_List(self):
        pos = getpos(self.expr)
        typ = new_type_to_old_type(self.expr._metadata["type"])
        if len(self.expr.elements) == 0:
            return IRnode.from_list("~empty", typ=typ, pos=pos)

        multi_ir = [Expr(x, self.context).ir_node for x in self.expr.elements]

        return IRnode.from_list(["multi"] + multi_ir, typ=typ, pos=pos)

    def parse_Tuple(self):
        tuple_elements = [Expr(x, self.context).ir_node for x in self.expr.elements]
        typ = TupleType([x.typ for x in tuple_elements], is_literal=True)
        multi_ir = IRnode.from_list(["multi"] + tuple_elements, typ=typ, pos=getpos(self.expr))
        return multi_ir

    @staticmethod
    def struct_literals(expr, name, context):
        member_subs = {}
        member_typs = {}
        for key, value in zip(expr.keys, expr.values):
            if not isinstance(key, vy_ast.Name):
                return
            if key.id in member_subs:
                return
            sub = Expr(value, context).ir_node
            member_subs[key.id] = sub
            member_typs[key.id] = sub.typ
        return IRnode.from_list(
            ["multi"] + [member_subs[key] for key in member_subs.keys()],
            typ=StructType(member_typs, name, is_literal=True),
            pos=getpos(expr),
        )

    # Parse an expression that results in a value
    @classmethod
    def parse_value_expr(cls, expr, context):
        return unwrap_location(cls(expr, context).ir_node)

    # Parse an expression that represents a pointer to memory/calldata or storage.
    @classmethod
    def parse_pointer_expr(cls, expr, context):
        o = cls(expr, context).ir_node
        if not o.location:
            raise StructureException("Looking for a variable location, instead got a value", expr)
        return o<|MERGE_RESOLUTION|>--- conflicted
+++ resolved
@@ -527,32 +527,9 @@
             return
 
         pos = getpos(self.expr)
-<<<<<<< HEAD
 
         left.typ = new_type_to_old_type(self.expr.left._metadata["type"])
         right.typ = new_type_to_old_type(self.expr.right._metadata["type"])
-=======
-        types = {left.typ.typ, right.typ.typ}
-        literals = {left.typ.is_literal, right.typ.is_literal}
-
-        # If one value of the operation is a literal, we recast it to match the non-literal type.
-        # We know this is OK because types were already verified in the actual typechecking pass.
-        # This is a temporary solution to not break codegen while we work toward removing types
-        # altogether at this stage of complition. @iamdefinitelyahuman
-        if literals == {True, False} and len(types) > 1 and "decimal" not in types:
-            if left.typ.is_literal and SizeLimits.in_bounds(right.typ.typ, left.value):
-                left = IRnode.from_list(
-                    left.value,
-                    typ=BaseType(right.typ.typ, is_literal=True),
-                    pos=pos,
-                )
-            elif right.typ.is_literal and SizeLimits.in_bounds(left.typ.typ, right.value):
-                right = IRnode.from_list(
-                    right.value,
-                    typ=BaseType(left.typ.typ, is_literal=True),
-                    pos=pos,
-                )
->>>>>>> 8943fbae
 
         ltyp, rtyp = left.typ.typ, right.typ.typ
 
