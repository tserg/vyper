--- conflicted
+++ resolved
@@ -58,17 +58,8 @@
         else:
             raise StructureException(f"Unsupported statement type: {type(self.stmt)}", self.stmt)
 
-<<<<<<< HEAD
     def parse_VariableDef(self):
-        typ = parse_type(
-            self.stmt.annotation,
-            sigs=self.context.sigs,
-            custom_structs=self.context.structs,
-        )
-=======
-    def parse_AnnAssign(self):
         typ = self.context.parse_type(self.stmt.annotation)
->>>>>>> 27688c2e
         varname = self.stmt.target.id
         pos = self.context.new_variable(varname, typ)
         if self.stmt.value is None:
