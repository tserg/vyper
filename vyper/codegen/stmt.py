import vyper.codegen.events as events
import vyper.utils as util
from vyper import ast as vy_ast
from vyper.builtins.functions import STMT_DISPATCH_TABLE
from vyper.codegen import external_call, self_call
from vyper.codegen.context import Constancy, Context
from vyper.codegen.core import (
    LOAD,
    STORE,
    IRnode,
    append_dyn_array,
    check_assign,
    clamp,
    dummy_node_for_type,
    get_dyn_array_count,
    get_element_ptr,
    getpos,
    is_return_from_function,
    make_byte_array_copier,
    make_setter,
    pop_dyn_array,
    zero_pad,
)
from vyper.codegen.expr import Expr
from vyper.codegen.return_ import make_return_stmt
from vyper.evm.address_space import MEMORY, STORAGE
from vyper.exceptions import CompilerPanic, StructureException, TypeCheckFailure
from vyper.semantics.types import DArrayT, MemberFunctionT
from vyper.semantics.types.shortcuts import INT256_T, UINT256_T


class Stmt:
    def __init__(self, node: vy_ast.VyperNode, context: Context) -> None:
        self.stmt = node
        self.context = context
        fn = getattr(self, f"parse_{type(node).__name__}", None)
        if fn is None:
            raise TypeCheckFailure(f"Invalid statement node: {type(node).__name__}")

        with context.internal_memory_scope():
            self.ir_node = fn()

        if self.ir_node is None:
            raise TypeCheckFailure("Statement node did not produce IR")

        self.ir_node.annotation = self.stmt.get("node_source_code")
        self.ir_node.source_pos = getpos(self.stmt)

    def parse_Expr(self):
        # TODO: follow analysis modules and dispatch down to expr.py
        return Stmt(self.stmt.value, self.context).ir_node

    def parse_Pass(self):
        return IRnode.from_list("pass")

    def parse_Name(self):
        if self.stmt.id == "vdb":
            return IRnode("debugger")
        else:
            raise StructureException(f"Unsupported statement type: {type(self.stmt)}", self.stmt)

    def parse_AnnAssign(self):
        ltyp = self.context.parse_type(self.stmt.annotation)
        varname = self.stmt.target.id
        alloced = self.context.new_variable(varname, ltyp)

        assert self.stmt.value is not None
        rhs = Expr(self.stmt.value, self.context).ir_node

        lhs = IRnode.from_list(alloced, typ=ltyp, location=MEMORY)

        return make_setter(lhs, rhs)

    def parse_Assign(self):
        # Assignment (e.g. x[4] = y)
        src = Expr(self.stmt.value, self.context).ir_node
        dst = self._get_target(self.stmt.target)

        ret = ["seq"]
        overlap = len(dst.referenced_variables & src.referenced_variables) > 0
        if overlap and not dst.typ._is_prim_word:
            # there is overlap between the lhs and rhs, and the type is
            # complex - i.e., it spans multiple words. for safety, we
            # copy to a temporary buffer before copying to the destination.
            tmp = self.context.new_internal_variable(src.typ)
            tmp = IRnode.from_list(tmp, typ=src.typ, location=MEMORY)
            ret.append(make_setter(tmp, src))
            src = tmp

        ret.append(make_setter(dst, src))
        return IRnode.from_list(ret)

    def parse_If(self):
        if self.stmt.orelse:
            with self.context.block_scope():
                add_on = [parse_body(self.stmt.orelse, self.context)]
        else:
            add_on = []

        with self.context.block_scope():
            test_expr = Expr.parse_value_expr(self.stmt.test, self.context)
            body = ["if", test_expr, parse_body(self.stmt.body, self.context)] + add_on
            ir_node = IRnode.from_list(body)
        return ir_node

    def parse_Log(self):
        event = self.stmt._metadata["type"]

        args = [Expr(arg, self.context).ir_node for arg in self.stmt.value.args]

        topic_ir = []
        data_ir = []
        for arg, is_indexed in zip(args, event.indexed):
            if is_indexed:
                topic_ir.append(arg)
            else:
                data_ir.append(arg)

        return events.ir_node_for_log(self.stmt, event, topic_ir, data_ir, self.context)

    def parse_Call(self):
        # TODO use expr.func.type.is_internal once type annotations
        # are consistently available.
        is_self_function = (
            (isinstance(self.stmt.func, vy_ast.Attribute))
            and isinstance(self.stmt.func.value, vy_ast.Name)
            and self.stmt.func.value.id == "self"
        )

        if isinstance(self.stmt.func, vy_ast.Name):
            funcname = self.stmt.func.id
            return STMT_DISPATCH_TABLE[funcname].build_IR(self.stmt, self.context)

        elif isinstance(self.stmt.func, vy_ast.Attribute) and self.stmt.func.attr in (
            "append",
            "pop",
        ):
<<<<<<< HEAD
            darray = Expr(self.stmt.func.value, self.context).ir_node
            args = [Expr(x, self.context).ir_node for x in self.stmt.args]
            if self.stmt.func.attr == "append":
                # sanity checks
                assert len(args) == 1
                arg = args[0]
                assert isinstance(darray.typ, DArrayType)
                check_assign(dummy_node_for_type(darray.typ.subtype), dummy_node_for_type(arg.typ))

                return append_dyn_array(darray, arg)
            else:
                assert len(args) == 0
                return pop_dyn_array(darray, return_popped_item=False)

        elif is_self_function:
=======
            func_type = self.stmt.func._metadata["type"]
            if isinstance(func_type, MemberFunctionT):
                darray = Expr(self.stmt.func.value, self.context).ir_node
                args = [Expr(x, self.context).ir_node for x in self.stmt.args]
                if self.stmt.func.attr == "append":
                    # sanity checks
                    assert len(args) == 1
                    arg = args[0]
                    assert isinstance(darray.typ, DArrayT)
                    check_assign(
                        dummy_node_for_type(darray.typ.value_type), dummy_node_for_type(arg.typ)
                    )

                    return append_dyn_array(darray, arg)
                else:
                    assert len(args) == 0
                    return pop_dyn_array(darray, return_popped_item=False)

        if is_self_function:
>>>>>>> dcc230c3
            return self_call.ir_for_self_call(self.stmt, self.context)
        else:
            return external_call.ir_for_external_call(self.stmt, self.context)

    def _assert_reason(self, test_expr, msg):
        # from parse_Raise: None passed as the assert condition
        is_raise = test_expr is None

        if isinstance(msg, vy_ast.Name) and msg.id == "UNREACHABLE":
            if is_raise:
                return IRnode.from_list(["invalid"], error_msg="raise unreachable")
            else:
                return IRnode.from_list(
                    ["assert_unreachable", test_expr], error_msg="assert unreachable"
                )

        # set constant so that revert reason str is well behaved
        try:
            tmp = self.context.constancy
            self.context.constancy = Constancy.Constant
            msg_ir = Expr(msg, self.context).ir_node
        finally:
            self.context.constancy = tmp

        # TODO this is probably useful in codegen.core
        # compare with eval_seq.
        def _get_last(ir):
            if len(ir.args) == 0:
                return ir.value
            return _get_last(ir.args[-1])

        # TODO maybe use ensure_in_memory
        if msg_ir.location != MEMORY:
            buf = self.context.new_internal_variable(msg_ir.typ)
            instantiate_msg = make_byte_array_copier(buf, msg_ir)
        else:
            buf = _get_last(msg_ir)
            if not isinstance(buf, int):
                raise CompilerPanic(f"invalid bytestring {buf}\n{self}")
            instantiate_msg = msg_ir

        # offset of bytes in (bytes,)
        method_id = util.method_id_int("Error(string)")

        # abi encode method_id + bytestring
        assert buf >= 36, "invalid buffer"
        # we don't mind overwriting other memory because we are
        # getting out of here anyway.
        _runtime_length = ["mload", buf]
        revert_seq = [
            "seq",
            instantiate_msg,
            zero_pad(buf),
            ["mstore", buf - 64, method_id],
            ["mstore", buf - 32, 0x20],
            ["revert", buf - 36, ["add", 4 + 32 + 32, ["ceil32", _runtime_length]]],
        ]
        if is_raise:
            ir_node = revert_seq
        else:
            ir_node = ["if", ["iszero", test_expr], revert_seq]
        return IRnode.from_list(ir_node, error_msg="user revert with reason")

    def parse_Assert(self):
        test_expr = Expr.parse_value_expr(self.stmt.test, self.context)

        if self.stmt.msg:
            return self._assert_reason(test_expr, self.stmt.msg)
        else:
            return IRnode.from_list(["assert", test_expr], error_msg="user assert")

    def parse_Raise(self):
        if self.stmt.exc:
            return self._assert_reason(None, self.stmt.exc)
        else:
            return IRnode.from_list(["revert", 0, 0], error_msg="user raise")

    def _check_valid_range_constant(self, arg_ast_node):
        with self.context.range_scope():
            arg_expr = Expr.parse_value_expr(arg_ast_node, self.context)
        return arg_expr

    def _get_range_const_value(self, arg_ast_node):
        arg_expr = self._check_valid_range_constant(arg_ast_node)
        return arg_expr.value

    def parse_For(self):
        with self.context.block_scope():
            if self.stmt.get("iter.func.id") == "range":
                return self._parse_For_range()
            else:
                return self._parse_For_list()

    def _parse_For_range(self):
        # TODO make sure type always gets annotated
        if "type" in self.stmt.target._metadata:
            iter_typ = self.stmt.target._metadata["type"]
        else:
            iter_typ = INT256_T

        # Get arg0
        arg0 = self.stmt.iter.args[0]
        num_of_args = len(self.stmt.iter.args)

        # Type 1 for, e.g. for i in range(10): ...
        if num_of_args == 1:
            arg0_val = self._get_range_const_value(arg0)
            start = IRnode.from_list(0, typ=iter_typ)
            rounds = arg0_val

        # Type 2 for, e.g. for i in range(100, 110): ...
        elif self._check_valid_range_constant(self.stmt.iter.args[1]).is_literal:
            arg0_val = self._get_range_const_value(arg0)
            arg1_val = self._get_range_const_value(self.stmt.iter.args[1])
            start = IRnode.from_list(arg0_val, typ=iter_typ)
            rounds = IRnode.from_list(arg1_val - arg0_val, typ=iter_typ)

        # Type 3 for, e.g. for i in range(x, x + 10): ...
        else:
            arg1 = self.stmt.iter.args[1]
            rounds = self._get_range_const_value(arg1.right)
            start = Expr.parse_value_expr(arg0, self.context)
            _, hi = start.typ.int_bounds
            start = clamp("le", start, hi + 1 - rounds)

        r = rounds if isinstance(rounds, int) else rounds.value
        if r < 1:
            return

        varname = self.stmt.target.id
        i = IRnode.from_list(self.context.fresh_varname("range_ix"), typ=UINT256_T)
        iptr = self.context.new_variable(varname, iter_typ)

        self.context.forvars[varname] = True

        loop_body = ["seq"]
        # store the current value of i so it is accessible to userland
        loop_body.append(["mstore", iptr, i])
        loop_body.append(parse_body(self.stmt.body, self.context))

        ir_node = IRnode.from_list(["repeat", i, start, rounds, rounds, loop_body])
        del self.context.forvars[varname]

        return ir_node

    def _parse_For_list(self):
        with self.context.range_scope():
            iter_list = Expr(self.stmt.iter, self.context).ir_node

        # override with type inferred at typechecking time
        # TODO investigate why stmt.target.type != stmt.iter.type.value_type
        target_type = self.stmt.target._metadata["type"]
        iter_list.typ.value_type = target_type

        # user-supplied name for loop variable
        varname = self.stmt.target.id
        loop_var = IRnode.from_list(
            self.context.new_variable(varname, target_type), typ=target_type, location=MEMORY
        )

        i = IRnode.from_list(self.context.fresh_varname("for_list_ix"), typ=UINT256_T)

        self.context.forvars[varname] = True

        ret = ["seq"]

        # list literal, force it to memory first
        if isinstance(self.stmt.iter, vy_ast.List):
            tmp_list = IRnode.from_list(
                self.context.new_internal_variable(iter_list.typ),
                typ=iter_list.typ,
                location=MEMORY,
            )
            ret.append(make_setter(tmp_list, iter_list))
            iter_list = tmp_list

        # set up the loop variable
        e = get_element_ptr(iter_list, i, array_bounds_check=False)
        body = ["seq", make_setter(loop_var, e), parse_body(self.stmt.body, self.context)]

        repeat_bound = iter_list.typ.count
        if isinstance(iter_list.typ, DArrayT):
            array_len = get_dyn_array_count(iter_list)
        else:
            array_len = repeat_bound

        ret.append(["repeat", i, 0, array_len, repeat_bound, body])

        del self.context.forvars[varname]
        return IRnode.from_list(ret)

    def parse_AugAssign(self):
        target = self._get_target(self.stmt.target)

        sub = Expr.parse_value_expr(self.stmt.value, self.context)
        if not target.typ._is_prim_word:
            # because of this check, we do not need to check for
            # make_setter references lhs<->rhs as in parse_Assign -
            # single word load/stores are atomic.
            return

        with target.cache_when_complex("_loc") as (b, target):
            rhs = Expr.parse_value_expr(
                vy_ast.BinOp(
                    left=IRnode.from_list(LOAD(target), typ=target.typ),
                    right=sub,
                    op=self.stmt.op,
                    lineno=self.stmt.lineno,
                    col_offset=self.stmt.col_offset,
                    end_lineno=self.stmt.end_lineno,
                    end_col_offset=self.stmt.end_col_offset,
                    node_source_code=self.stmt.get("node_source_code"),
                ),
                self.context,
            )
            return b.resolve(STORE(target, rhs))

    def parse_Continue(self):
        return IRnode.from_list("continue")

    def parse_Break(self):
        return IRnode.from_list("break")

    def parse_Return(self):
        ir_val = None
        if self.stmt.value is not None:
            ir_val = Expr(self.stmt.value, self.context).ir_node
        return make_return_stmt(ir_val, self.stmt, self.context)

    def _get_target(self, target):
        _dbg_expr = target

        if isinstance(target, vy_ast.Name) and target.id in self.context.forvars:
            raise TypeCheckFailure(f"Failed constancy check\n{_dbg_expr}")

        if isinstance(target, vy_ast.Tuple):
            target = Expr(target, self.context).ir_node
            for node in target.args:
                if (node.location == STORAGE and self.context.is_constant()) or not node.mutable:
                    raise TypeCheckFailure(f"Failed constancy check\n{_dbg_expr}")
            return target

        target = Expr.parse_pointer_expr(target, self.context)
        if (target.location == STORAGE and self.context.is_constant()) or not target.mutable:
            raise TypeCheckFailure(f"Failed constancy check\n{_dbg_expr}")
        return target


# Parse a statement (usually one line of code but not always)
def parse_stmt(stmt, context):
    return Stmt(stmt, context).ir_node


# check if a function body is "terminated"
# a function is terminated if it ends with a return stmt, OR,
# it ends with an if/else and both branches are terminated.
# (if not, we need to insert a terminator so that the IR is well-formed)
def _is_terminated(code):
    last_stmt = code[-1]

    if is_return_from_function(last_stmt):
        return True

    if isinstance(last_stmt, vy_ast.If):
        if last_stmt.orelse:
            return _is_terminated(last_stmt.body) and _is_terminated(last_stmt.orelse)
    return False


# codegen a list of statements
def parse_body(code, context, ensure_terminated=False):
    if not isinstance(code, list):
        return parse_stmt(code, context)

    ir_node = ["seq"]
    for stmt in code:
        ir = parse_stmt(stmt, context)
        ir_node.append(ir)

    # force using the return routine / exit_to cleanup for end of function
    if ensure_terminated and context.return_type is None and not _is_terminated(code):
        ir_node.append(parse_stmt(vy_ast.Return(value=None), context))

    # force zerovalent, even last statement
    ir_node.append("pass")  # CMC 2022-01-16 is this necessary?
    return IRnode.from_list(ir_node)<|MERGE_RESOLUTION|>--- conflicted
+++ resolved
@@ -135,23 +135,6 @@
             "append",
             "pop",
         ):
-<<<<<<< HEAD
-            darray = Expr(self.stmt.func.value, self.context).ir_node
-            args = [Expr(x, self.context).ir_node for x in self.stmt.args]
-            if self.stmt.func.attr == "append":
-                # sanity checks
-                assert len(args) == 1
-                arg = args[0]
-                assert isinstance(darray.typ, DArrayType)
-                check_assign(dummy_node_for_type(darray.typ.subtype), dummy_node_for_type(arg.typ))
-
-                return append_dyn_array(darray, arg)
-            else:
-                assert len(args) == 0
-                return pop_dyn_array(darray, return_popped_item=False)
-
-        elif is_self_function:
-=======
             func_type = self.stmt.func._metadata["type"]
             if isinstance(func_type, MemberFunctionT):
                 darray = Expr(self.stmt.func.value, self.context).ir_node
@@ -171,7 +154,6 @@
                     return pop_dyn_array(darray, return_popped_item=False)
 
         if is_self_function:
->>>>>>> dcc230c3
             return self_call.ir_for_self_call(self.stmt, self.context)
         else:
             return external_call.ir_for_external_call(self.stmt, self.context)
