import copy
import warnings
from functools import cached_property
from typing import Optional, Tuple

from vyper import ast as vy_ast
from vyper.ast.expansion import remove_unused_statements
from vyper.codegen import module
from vyper.codegen.core import anchor_opt_level
from vyper.codegen.global_context import GlobalContext
from vyper.codegen.ir_node import IRnode
from vyper.compiler.settings import OptimizationLevel, Settings
from vyper.exceptions import StructureException
from vyper.ir import compile_ir, optimizer
from vyper.semantics import set_data_positions, validate_semantics
from vyper.semantics.types.function import ContractFunctionT
from vyper.typing import InterfaceImports, StorageLayout


class CompilerData:
    """
    Object for fetching and storing compiler data for a Vyper contract.

    This object acts as a wrapper over the pure compiler functions, triggering
    compilation phases as needed and providing the data for use when generating
    the final compiler outputs.

    Attributes
    ----------
    vyper_module: vy_ast.Module
        Top-level Vyper AST node
    vyper_module_unfolded : vy_ast.Module
        Unfolded Vyper AST
    global_ctx : GlobalContext
        Sorted, contextualized representation of the Vyper AST
    ir_nodes : IRnode
        IR used to generate deployment bytecode
    ir_runtime : IRnode
        IR used to generate runtime bytecode
    assembly : list
        Assembly instructions for deployment bytecode
    assembly_runtime : list
        Assembly instructions for runtime bytecode
    bytecode : bytes
        Deployment bytecode
    bytecode_runtime : bytes
        Runtime bytecode
    """

    def __init__(
        self,
        source_code: str,
        contract_name: str = "VyperContract",
        interface_codes: Optional[InterfaceImports] = None,
        source_id: int = 0,
        settings: Settings = None,
        storage_layout: StorageLayout = None,
        show_gas_estimates: bool = False,
        no_bytecode_metadata: bool = False,
    ) -> None:
        """
        Initialization method.

        Arguments
        ---------
        source_code : str
            Vyper source code.
        contract_name : str, optional
            The name of the contract being compiled.
        interface_codes: Dict, optional
            Interfaces that may be imported by the contracts during compilation.
            * Formatted as as `{'interface name': {'type': "json/vyper", 'code': "interface code"}}`
            * JSON interfaces are given as lists, vyper interfaces as strings
        source_id : int, optional
            ID number used to identify this contract in the source map.
        settings: Settings
            Set optimization mode.
        show_gas_estimates: bool, optional
            Show gas estimates for abi and ir output modes
        no_bytecode_metadata: bool, optional
            Do not add metadata to bytecode. Defaults to False
        """
        self.contract_name = contract_name
        self.source_code = source_code
        self.interface_codes = interface_codes
        self.source_id = source_id
        self.storage_layout_override = storage_layout
        self.show_gas_estimates = show_gas_estimates
        self.no_bytecode_metadata = no_bytecode_metadata
        self.settings = settings or Settings()

        _ = self._generate_ast  # force settings to be calculated

    @cached_property
    def _generate_ast(self):
        settings, ast = generate_ast(self.source_code, self.source_id, self.contract_name)

        # validate the compiler settings
        # XXX: this is a bit ugly, clean up later
        if settings.evm_version is not None:
            if (
                self.settings.evm_version is not None
                and self.settings.evm_version != settings.evm_version
            ):
                raise StructureException(
                    f"compiler settings indicate evm version {self.settings.evm_version}, "
                    f"but source pragma indicates {settings.evm_version}."
                )

            self.settings.evm_version = settings.evm_version

        if settings.optimize is not None:
            if self.settings.optimize is not None and self.settings.optimize != settings.optimize:
                raise StructureException(
                    f"compiler options indicate optimization mode {self.settings.optimize}, "
                    f"but source pragma indicates {settings.optimize}."
                )
            self.settings.optimize = settings.optimize

        # ensure defaults
        if self.settings.optimize is None:
            self.settings.optimize = OptimizationLevel.default()

        # note self.settings.compiler_version is erased here as it is
        # not used after pre-parsing
        return ast

    @cached_property
    def vyper_module(self):
        return self._generate_ast

    @cached_property
    def vyper_module_unfolded(self) -> vy_ast.Module:
        return generate_unfolded_ast(self.vyper_module, self.interface_codes)

    @cached_property
    def _folded_module(self):
        module = self.vyper_module_unfolded
        return generate_folded_ast(module, self.interface_codes, self.storage_layout_override)

    @property
    def vyper_module_folded(self) -> vy_ast.Module:
        module, storage_layout = self._folded_module
        return module

    @property
    def storage_layout(self) -> StorageLayout:
        module, storage_layout = self._folded_module
        return storage_layout

    @property
    def global_ctx(self) -> GlobalContext:
        return GlobalContext(self.vyper_module_folded)

    @cached_property
    def _ir_output(self):
        # fetch both deployment and runtime IR
        return generate_ir_nodes(self.global_ctx, self.settings.optimize)

    @property
    def ir_nodes(self) -> IRnode:
        ir, ir_runtime = self._ir_output
        return ir

    @property
    def ir_runtime(self) -> IRnode:
        ir, ir_runtime = self._ir_output
        return ir_runtime

    @property
    def function_signatures(self) -> dict[str, ContractFunctionT]:
        # some metadata gets calculated during codegen, so
        # ensure codegen is run:
        _ = self._ir_output

        fs = self.vyper_module_folded.get_children(vy_ast.FunctionDef)
        return {f.name: f._metadata["type"] for f in fs}

    @cached_property
    def assembly(self) -> list:
        return generate_assembly(self.ir_nodes, self.settings.optimize)

    @cached_property
    def assembly_runtime(self) -> list:
        return generate_assembly(self.ir_runtime, self.settings.optimize)

    @cached_property
    def bytecode(self) -> bytes:
        insert_compiler_metadata = not self.no_bytecode_metadata
        return generate_bytecode(self.assembly, insert_compiler_metadata=insert_compiler_metadata)

    @cached_property
    def bytecode_runtime(self) -> bytes:
        return generate_bytecode(self.assembly_runtime, insert_compiler_metadata=False)

    @cached_property
    def blueprint_bytecode(self) -> bytes:
        blueprint_preamble = b"\xFE\x71\x00"  # ERC5202 preamble
        blueprint_bytecode = blueprint_preamble + self.bytecode

        # the length of the deployed code in bytes
        len_bytes = len(blueprint_bytecode).to_bytes(2, "big")
        deploy_bytecode = b"\x61" + len_bytes + b"\x3d\x81\x60\x0a\x3d\x39\xf3"

        return deploy_bytecode + blueprint_bytecode


def generate_ast(
    source_code: str, source_id: int, contract_name: str
) -> tuple[Settings, vy_ast.Module]:
    """
    Generate a Vyper AST from source code.

    Arguments
    ---------
    source_code : str
        Vyper source code.
    source_id : int
        ID number used to identify this contract in the source map.
    contract_name : str
        Name of the contract.

    Returns
    -------
    vy_ast.Module
        Top-level Vyper AST node
    """
    return vy_ast.parse_to_ast_with_settings(source_code, source_id, contract_name)


def generate_unfolded_ast(
    vyper_module: vy_ast.Module, interface_codes: Optional[InterfaceImports]
) -> vy_ast.Module:
    vy_ast.validation.validate_literal_nodes(vyper_module)
<<<<<<< HEAD
=======
    vy_ast.folding.replace_builtin_functions(vyper_module)
>>>>>>> 3ba14124
    # note: validate_semantics does type inference on the AST
    validate_semantics(vyper_module, interface_codes)

    return vyper_module


def generate_folded_ast(
    vyper_module: vy_ast.Module,
    interface_codes: Optional[InterfaceImports],
    storage_layout_overrides: StorageLayout = None,
) -> Tuple[vy_ast.Module, StorageLayout]:
    """
    Perform constant folding operations on the Vyper AST.

    Arguments
    ---------
    vyper_module : vy_ast.Module
        Top-level Vyper AST node

    Returns
    -------
    vy_ast.Module
        Folded Vyper AST
    StorageLayout
        Layout of variables in storage
    """
    remove_unused_statements(vyper_module)
    vyper_module_folded = copy.deepcopy(vyper_module)
    vy_ast.folding.fold(vyper_module_folded)
    symbol_tables = set_data_positions(vyper_module_folded, storage_layout_overrides)

    return vyper_module_folded, symbol_tables


def generate_ir_nodes(
    global_ctx: GlobalContext, optimize: OptimizationLevel
) -> tuple[IRnode, IRnode]:
    """
    Generate the intermediate representation (IR) from the contextualized AST.

    This phase also includes IR-level optimizations.

    This function returns three values: deployment bytecode, runtime bytecode
    and the function signatures of the contract

    Arguments
    ---------
    global_ctx : GlobalContext
        Contextualized Vyper AST

    Returns
    -------
    (IRnode, IRnode)
        IR to generate deployment bytecode
        IR to generate runtime bytecode
    """
    with anchor_opt_level(optimize):
        ir_nodes, ir_runtime = module.generate_ir_for_module(global_ctx)
    if optimize != OptimizationLevel.NONE:
        ir_nodes = optimizer.optimize(ir_nodes)
        ir_runtime = optimizer.optimize(ir_runtime)
    return ir_nodes, ir_runtime


def generate_assembly(ir_nodes: IRnode, optimize: Optional[OptimizationLevel] = None) -> list:
    """
    Generate assembly instructions from IR.

    Arguments
    ---------
    ir_nodes : str
        Top-level IR nodes. Can be deployment or runtime IR.

    Returns
    -------
    list
        List of assembly instructions.
    """
    optimize = optimize or OptimizationLevel.default()
    assembly = compile_ir.compile_to_assembly(ir_nodes, optimize=optimize)

    if _find_nested_opcode(assembly, "DEBUG"):
        warnings.warn(
            "This code contains DEBUG opcodes! The DEBUG opcode will only work in "
            "a supported EVM! It will FAIL on all other nodes!"
        )
    return assembly


def _find_nested_opcode(assembly, key):
    if key in assembly:
        return True
    else:
        sublists = [sub for sub in assembly if isinstance(sub, list)]
        return any(_find_nested_opcode(x, key) for x in sublists)


def generate_bytecode(assembly: list, insert_compiler_metadata: bool) -> bytes:
    """
    Generate bytecode from assembly instructions.

    Arguments
    ---------
    assembly : list
        Assembly instructions. Can be deployment or runtime assembly.

    Returns
    -------
    bytes
        Final compiled bytecode.
    """
    return compile_ir.assembly_to_evm(assembly, insert_compiler_metadata=insert_compiler_metadata)[
        0
    ]<|MERGE_RESOLUTION|>--- conflicted
+++ resolved
@@ -232,10 +232,6 @@
     vyper_module: vy_ast.Module, interface_codes: Optional[InterfaceImports]
 ) -> vy_ast.Module:
     vy_ast.validation.validate_literal_nodes(vyper_module)
-<<<<<<< HEAD
-=======
-    vy_ast.folding.replace_builtin_functions(vyper_module)
->>>>>>> 3ba14124
     # note: validate_semantics does type inference on the AST
     validate_semantics(vyper_module, interface_codes)
 
