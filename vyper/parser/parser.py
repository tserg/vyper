--- conflicted
+++ resolved
@@ -755,12 +755,8 @@
             for i in range(0, size):
                 offset = 32 * i
                 arg2 = LLLnode.from_list(pos + offset, typ=typ, location='memory')
-<<<<<<< HEAD
-                holder, maxlen = pack_args_by_32(holder, maxlen, arg2, typ, context, context.new_placeholder(BaseType(32)), pos=pos)
-=======
                 p_holder = context.new_placeholder(BaseType(32)) if i > 0 else placeholder
                 holder, maxlen = pack_args_by_32(holder, maxlen, arg2, typ, context, p_holder, pos=pos)
->>>>>>> f328df8d
         # is list literal.
         else:
             holder, maxlen = pack_args_by_32(holder, maxlen, arg.elts[0], typ, context, placeholder, pos=pos)
