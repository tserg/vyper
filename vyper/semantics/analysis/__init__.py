from .. import types  # break a dependency cycle.
<<<<<<< HEAD
from ..namespace import get_namespace
from .local import validate_functions
from .module import add_module_namespace
from .pre_typecheck import pre_typecheck
from .utils import _ExprAnalyser


def validate_semantics(vyper_ast, input_bundle):
    # validate semantics and annotate AST with type/semantics information
    namespace = get_namespace()

    with namespace.enter_scope():
        pre_typecheck(vyper_ast)
        add_module_namespace(vyper_ast, input_bundle)
        vy_ast.expansion.generate_public_variable_getters(vyper_ast)
        validate_functions(vyper_ast)
=======
from .module import validate_semantics

__all__ = ["validate_semantics"]
>>>>>>> 3116e88c
<|MERGE_RESOLUTION|>--- conflicted
+++ resolved
@@ -1,23 +1,4 @@
 from .. import types  # break a dependency cycle.
-<<<<<<< HEAD
-from ..namespace import get_namespace
-from .local import validate_functions
-from .module import add_module_namespace
-from .pre_typecheck import pre_typecheck
-from .utils import _ExprAnalyser
-
-
-def validate_semantics(vyper_ast, input_bundle):
-    # validate semantics and annotate AST with type/semantics information
-    namespace = get_namespace()
-
-    with namespace.enter_scope():
-        pre_typecheck(vyper_ast)
-        add_module_namespace(vyper_ast, input_bundle)
-        vy_ast.expansion.generate_public_variable_getters(vyper_ast)
-        validate_functions(vyper_ast)
-=======
 from .module import validate_semantics
 
-__all__ = ["validate_semantics"]
->>>>>>> 3116e88c
+__all__ = ["validate_semantics"]