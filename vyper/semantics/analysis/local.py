from typing import Optional

from vyper import ast as vy_ast
from vyper.ast.metadata import NodeMetadata
from vyper.ast.validation import validate_call_args
from vyper.exceptions import (
    ExceptionList,
    FunctionDeclarationException,
    ImmutableViolation,
    InvalidLiteral,
    InvalidOperation,
    InvalidType,
    IteratorException,
    NonPayableViolation,
    StateAccessViolation,
    StructureException,
    TypeCheckFailure,
    TypeMismatch,
    VariableDeclarationException,
    VyperException,
)
from vyper.semantics.analysis.base import VariableConstancy, VarInfo
from vyper.semantics.analysis.common import VyperNodeVisitorBase
from vyper.semantics.analysis.utils import (
    get_common_types,
    get_exact_type_from_node,
    get_expr_info,
    get_possible_types_from_node,
    validate_expected_type,
)
from vyper.semantics.data_locations import DataLocation

# TODO consolidate some of these imports
from vyper.semantics.environment import CONSTANT_ENVIRONMENT_VARS, MUTABLE_ENVIRONMENT_VARS
from vyper.semantics.namespace import get_namespace
from vyper.semantics.types import (
    TYPE_T,
    AddressT,
    BoolT,
    DArrayT,
    EnumT,
    EventT,
    HashMapT,
    IntegerT,
    SArrayT,
    StringT,
    StructT,
    TupleT,
    VyperType,
    _BytestringT,
    is_type_t,
)
from vyper.semantics.types.function import ContractFunctionT, MemberFunctionT, StateMutability
from vyper.semantics.types.utils import type_from_annotation


def validate_functions(vy_module: vy_ast.Module) -> None:
    """Analyzes a vyper ast and validates the function bodies"""

    err_list = ExceptionList()
    namespace = get_namespace()
    for node in vy_module.get_children(vy_ast.FunctionDef):
        with namespace.enter_scope():
            try:
                analyzer = FunctionNodeVisitor(vy_module, node, namespace)
                analyzer.analyze()
            except VyperException as e:
                err_list.append(e)

    err_list.raise_if_not_empty()


def _is_terminus_node(node: vy_ast.VyperNode) -> bool:
    if getattr(node, "_is_terminus", None):
        return True
    if isinstance(node, vy_ast.Expr) and isinstance(node.value, vy_ast.Call):
        func = get_exact_type_from_node(node.value.func)
        if getattr(func, "_is_terminus", None):
            return True
    return False


def check_for_terminus(node_list: list) -> bool:
    if next((i for i in node_list if _is_terminus_node(i)), None):
        return True
    for node in [i for i in node_list if isinstance(i, vy_ast.If)][::-1]:
        if not node.orelse or not check_for_terminus(node.orelse):
            continue
        if not check_for_terminus(node.body):
            continue
        return True
    return False


def _check_iterator_modification(
    target_node: vy_ast.VyperNode, search_node: vy_ast.VyperNode
) -> Optional[vy_ast.VyperNode]:
    similar_nodes = [
        n
        for n in search_node.get_descendants(type(target_node))
        if vy_ast.compare_nodes(target_node, n)
    ]

    for node in similar_nodes:
        # raise if the node is the target of an assignment statement
        assign_node = node.get_ancestor((vy_ast.Assign, vy_ast.AugAssign))
        # note the use of get_descendants() blocks statements like
        # self.my_array[i] = x
        if assign_node and node in assign_node.target.get_descendants(include_self=True):
            return node

        attr_node = node.get_ancestor(vy_ast.Attribute)
        # note the use of get_descendants() blocks statements like
        # self.my_array[i].append(x)
        if (
            attr_node is not None
            and node in attr_node.value.get_descendants(include_self=True)
            and attr_node.attr in ("append", "pop", "extend")
        ):
            return node

    return None


# helpers
def _validate_address_code(node: vy_ast.Attribute, value_type: VyperType) -> None:
    if isinstance(value_type, AddressT) and node.attr == "code":
        # Validate `slice(<address>.code, start, length)` where `length` is constant
        parent = node.get_ancestor()
        if isinstance(parent, vy_ast.Call):
            ok_func = isinstance(parent.func, vy_ast.Name) and parent.func.id == "slice"
            ok_args = len(parent.args) == 3 and isinstance(parent.args[2], vy_ast.Int)
            if ok_func and ok_args:
                return

        raise StructureException(
            "(address).code is only allowed inside of a slice function with a constant length", node
        )


def _validate_msg_data_attribute(node: vy_ast.Attribute) -> None:
    if isinstance(node.value, vy_ast.Name) and node.value.id == "msg" and node.attr == "data":
        parent = node.get_ancestor()
        allowed_builtins = ("slice", "len", "raw_call")
        if not isinstance(parent, vy_ast.Call) or parent.get("func.id") not in allowed_builtins:
            raise StructureException(
                "msg.data is only allowed inside of the slice, len or raw_call functions", node
            )
        if parent.get("func.id") == "slice":
            ok_args = len(parent.args) == 3 and isinstance(parent.args[2], vy_ast.Int)
            if not ok_args:
                raise StructureException(
                    "slice(msg.data) must use a compile-time constant for length argument", parent
                )


def _validate_msg_value_access(node: vy_ast.Attribute) -> None:
    if isinstance(node.value, vy_ast.Name) and node.attr == "value" and node.value.id == "msg":
        raise NonPayableViolation("msg.value is not allowed in non-payable functions", node)


def _validate_pure_access(node: vy_ast.Attribute, typ: VyperType) -> None:
    env_vars = set(CONSTANT_ENVIRONMENT_VARS.keys()) | set(MUTABLE_ENVIRONMENT_VARS.keys())
    if isinstance(node.value, vy_ast.Name) and node.value.id in env_vars:
        if isinstance(typ, ContractFunctionT) and typ.mutability == StateMutability.PURE:
            return

        raise StateAccessViolation(
            "not allowed to query contract or environment variables in pure functions", node
        )


def _validate_self_reference(node: vy_ast.Name) -> None:
    # CMC 2023-10-19 this detector seems sus, things like `a.b(self)` could slip through
    if node.id == "self" and not isinstance(node.get_ancestor(), vy_ast.Attribute):
        raise StateAccessViolation("not allowed to query self in pure functions", node)


class FunctionNodeVisitor(VyperNodeVisitorBase):
    ignored_types = (vy_ast.Pass,)
    scope_name = "function"

    def __init__(
        self, vyper_module: vy_ast.Module, fn_node: vy_ast.FunctionDef, namespace: dict
    ) -> None:
        self.vyper_module = vyper_module
        self.fn_node = fn_node
        self.namespace = namespace
<<<<<<< HEAD
        self.func = fn_node._metadata["type"]
        self.expr_visitor = ExprVisitor(self.func)
=======
        self.func = fn_node._metadata["func_type"]
        self.expr_visitor = _ExprVisitor(self.func)
>>>>>>> 3116e88c

    def analyze(self):
        # allow internal function params to be mutable
        location, is_immutable, constancy = (
            (DataLocation.MEMORY, False, VariableConstancy.MUTABLE)
            if self.func.is_internal
            else (DataLocation.CALLDATA, True, VariableConstancy.RUNTIME_CONSTANT)
        )
        for arg in self.func.arguments:
<<<<<<< HEAD
            namespace[arg.name] = VarInfo(
                arg.typ, location=location, is_immutable=is_immutable, constancy=constancy
=======
            self.namespace[arg.name] = VarInfo(
                arg.typ, location=location, is_immutable=is_immutable
>>>>>>> 3116e88c
            )

        for node in self.fn_node.body:
            self.visit(node)

        if self.func.return_type:
            if not check_for_terminus(self.fn_node.body):
                raise FunctionDeclarationException(
                    f"Missing or unmatched return statements in function '{self.fn_node.name}'",
                    self.fn_node,
                )

        # visit default args
        assert self.func.n_keyword_args == len(self.fn_node.args.defaults)
        for kwarg in self.func.keyword_args:
            self.expr_visitor.visit(kwarg.default_value, kwarg.typ)

    def visit(self, node):
        super().visit(node)

    def visit_AnnAssign(self, node):
        name = node.get("target.id")
        if name is None:
            raise VariableDeclarationException("Invalid assignment", node)

        if not node.value:
            raise VariableDeclarationException(
                "Memory variables must be declared with an initial value", node
            )

        typ = type_from_annotation(node.annotation, DataLocation.MEMORY)
        validate_expected_type(node.value, typ)

        self.namespace[name] = VarInfo(typ, location=DataLocation.MEMORY)

        self.expr_visitor.visit(node.target, typ)
        self.expr_visitor.visit(node.value, typ)

    def _validate_revert_reason(self, msg_node: vy_ast.VyperNode) -> None:
        if isinstance(msg_node, vy_ast.Str):
            if not msg_node.value.strip():
                raise StructureException("Reason string cannot be empty", msg_node)
            self.expr_visitor.visit(msg_node, get_exact_type_from_node(msg_node))
        elif not (isinstance(msg_node, vy_ast.Name) and msg_node.id == "UNREACHABLE"):
            try:
                validate_expected_type(msg_node, StringT(1024))
            except TypeMismatch as e:
                raise InvalidType("revert reason must fit within String[1024]") from e
            self.expr_visitor.visit(msg_node, get_exact_type_from_node(msg_node))
        # CMC 2023-10-19 nice to have: tag UNREACHABLE nodes with a special type

    def visit_Assert(self, node):
        if node.msg:
            self._validate_revert_reason(node.msg)

        try:
            validate_expected_type(node.test, BoolT())
        except InvalidType:
            raise InvalidType("Assertion test value must be a boolean", node.test)
        self.expr_visitor.visit(node.test, BoolT())

    # repeated code for Assign and AugAssign
    def _assign_helper(self, node):
        if isinstance(node.value, vy_ast.Tuple):
            raise StructureException("Right-hand side of assignment cannot be a tuple", node.value)

        target = get_expr_info(node.target)
        if isinstance(target.typ, HashMapT):
            raise StructureException(
                "Left-hand side of assignment cannot be a HashMap without a key", node
            )

        validate_expected_type(node.value, target.typ)
        target.validate_modification(node, self.func.mutability)

        self.expr_visitor.visit(node.value, target.typ)
        self.expr_visitor.visit(node.target, target.typ)

    def visit_Assign(self, node):
        self._assign_helper(node)

    def visit_AugAssign(self, node):
        self._assign_helper(node)

    def visit_Break(self, node):
        for_node = node.get_ancestor(vy_ast.For)
        if for_node is None:
            raise StructureException("`break` must be enclosed in a `for` loop", node)

    def visit_Continue(self, node):
        # TODO: use context/state instead of ast search
        for_node = node.get_ancestor(vy_ast.For)
        if for_node is None:
            raise StructureException("`continue` must be enclosed in a `for` loop", node)

    def visit_Expr(self, node):
        if isinstance(node.value, vy_ast.Ellipsis):
            raise StructureException(
                "`...` is not allowed in `.vy` files! "
                "Did you mean to import me as a `.vyi` file?",
                node,
            )

        if not isinstance(node.value, vy_ast.Call):
            raise StructureException("Expressions without assignment are disallowed", node)

        fn_type = get_exact_type_from_node(node.value.func)
        if is_type_t(fn_type, EventT):
            raise StructureException("To call an event you must use the `log` statement", node)

        if is_type_t(fn_type, StructT):
            raise StructureException("Struct creation without assignment is disallowed", node)

        if isinstance(fn_type, ContractFunctionT):
            if (
                fn_type.mutability > StateMutability.VIEW
                and self.func.mutability <= StateMutability.VIEW
            ):
                raise StateAccessViolation(
                    f"Cannot call a mutating function from a {self.func.mutability.value} function",
                    node,
                )

            if (
                self.func.mutability == StateMutability.PURE
                and fn_type.mutability != StateMutability.PURE
            ):
                raise StateAccessViolation(
                    "Cannot call non-pure function from a pure function", node
                )

        if isinstance(fn_type, MemberFunctionT) and fn_type.is_modifying:
            # it's a dotted function call like dynarray.pop()
            expr_info = get_expr_info(node.value.func.value)
            expr_info.validate_modification(node, self.func.mutability)

        # NOTE: fetch_call_return validates call args.
        return_value = fn_type.fetch_call_return(node.value)
        if (
            return_value
            and not isinstance(fn_type, MemberFunctionT)
            and not isinstance(fn_type, ContractFunctionT)
        ):
            raise StructureException(
                f"Function '{fn_type._id}' cannot be called without assigning the result", node
            )
        self.expr_visitor.visit(node.value, fn_type)

    def visit_For(self, node):
        if isinstance(node.iter, vy_ast.Subscript):
            raise StructureException("Cannot iterate over a nested list", node.iter)

        if isinstance(node.iter, vy_ast.Call):
            # iteration via range()
            if node.iter.get("func.id") != "range":
                raise IteratorException(
                    "Cannot iterate over the result of a function call", node.iter
                )
            range_ = node.iter
            validate_call_args(range_, (1, 2), kwargs=["bound"])

            args = range_.args
            kwargs = {s.arg: s.value for s in range_.keywords or []}
            if len(args) == 1:
                # range(CONSTANT)
                n = args[0]
                bound = kwargs.pop("bound", None)
                validate_expected_type(n, IntegerT.any())

                if bound is None:
                    n_val = n._metadata.get("folded_value")
                    if not isinstance(n_val, vy_ast.Num):
                        raise StateAccessViolation("Value must be a literal", n)
                    if n_val.value <= 0:
                        raise StructureException("For loop must have at least 1 iteration", args[0])
                    type_list = get_possible_types_from_node(n)

                else:
                    bound_val = bound._metadata.get("folded_value")
                    if not isinstance(bound_val, vy_ast.Num):
                        raise StateAccessViolation("bound must be a literal", bound)
                    if bound_val.value <= 0:
                        raise StructureException("bound must be at least 1", bound)
                    type_list = get_common_types(n, bound)

            else:
                if range_.keywords:
                    raise StructureException(
                        "Keyword arguments are not supported for `range(N, M)` and"
                        "`range(x, x + N)` expressions",
                        range_.keywords[0],
                    )

                validate_expected_type(args[0], IntegerT.any())
                type_list = get_common_types(*args)
                arg0_val = args[0]._metadata.get("folded_value")
                if not isinstance(arg0_val, vy_ast.Constant):
                    # range(x, x + CONSTANT)
                    if not isinstance(args[1], vy_ast.BinOp) or not isinstance(
                        args[1].op, vy_ast.Add
                    ):
                        raise StructureException(
                            "Second element must be the first element plus a literal value", args[0]
                        )
                    if not vy_ast.compare_nodes(args[0], args[1].left):
                        raise StructureException(
                            "First and second variable must be the same", args[1].left
                        )
                    if not isinstance(args[1].right, vy_ast.Int):
                        raise InvalidLiteral("Literal must be an integer", args[1].right)
                    if args[1].right.value < 1:
                        raise StructureException(
                            f"For loop has invalid number of iterations ({args[1].right.value}),"
                            " the value must be greater than zero",
                            args[1].right,
                        )
                else:
                    # range(CONSTANT, CONSTANT)
                    arg1_val = args[1]._metadata.get("folded_value")
                    if not isinstance(arg1_val, vy_ast.Int):
                        raise InvalidType("Value must be a literal integer", args[1])
                    validate_expected_type(args[1], IntegerT.any())
                    if arg0_val.value >= arg1_val.value:
                        raise StructureException("Second value must be > first value", args[1])

                if not type_list:
                    raise TypeMismatch("Iterator values are of different types", node.iter)

        else:
            # iteration over a variable or literal list
            iter_val = node.iter._metadata.get("folded_value")
            if isinstance(iter_val, vy_ast.List) and len(iter_val.elements) == 0:
                raise StructureException("For loop must have at least 1 iteration", node.iter)

            type_list = [
                i.value_type
                for i in get_possible_types_from_node(node.iter)
                if isinstance(i, (DArrayT, SArrayT))
            ]

        if not type_list:
            raise InvalidType("Not an iterable type", node.iter)

        if isinstance(node.iter, (vy_ast.Name, vy_ast.Attribute)):
            # check for references to the iterated value within the body of the loop
            assign = _check_iterator_modification(node.iter, node)
            if assign:
                raise ImmutableViolation("Cannot modify array during iteration", assign)

        # Check if `iter` is a storage variable. get_descendants` is used to check for
        # nested `self` (e.g. structs)
        # NOTE: this analysis will be borked once stateful modules are allowed!
        iter_is_storage_var = (
            isinstance(node.iter, vy_ast.Attribute)
            and len(node.iter.get_descendants(vy_ast.Name, {"id": "self"})) > 0
        )

        if iter_is_storage_var:
            # check if iterated value may be modified by function calls inside the loop
            iter_name = node.iter.attr
            for call_node in node.get_descendants(vy_ast.Call, {"func.value.id": "self"}):
                fn_name = call_node.func.attr

                fn_node = self.vyper_module.get_children(vy_ast.FunctionDef, {"name": fn_name})[0]
                if _check_iterator_modification(node.iter, fn_node):
                    # check for direct modification
                    raise ImmutableViolation(
                        f"Cannot call '{fn_name}' inside for loop, it potentially "
                        f"modifies iterated storage variable '{iter_name}'",
                        call_node,
                    )

                for reachable_t in (
                    self.namespace["self"].typ.members[fn_name].reachable_internal_functions
                ):
                    # check for indirect modification
                    name = reachable_t.name
                    fn_node = self.vyper_module.get_children(vy_ast.FunctionDef, {"name": name})[0]
                    if _check_iterator_modification(node.iter, fn_node):
                        raise ImmutableViolation(
                            f"Cannot call '{fn_name}' inside for loop, it may call to '{name}' "
                            f"which potentially modifies iterated storage variable '{iter_name}'",
                            call_node,
                        )

        if not isinstance(node.target, vy_ast.Name):
            raise StructureException("Invalid syntax for loop iterator", node.target)

        for_loop_exceptions = []
        iter_name = node.target.id
        for possible_target_type in type_list:
            # type check the for loop body using each possible type for iterator value

            with self.namespace.enter_scope():
<<<<<<< HEAD
                try:
                    self.namespace[iter_name] = VarInfo(
                        possible_target_type, constancy=VariableConstancy.COMPILE_TIME_CONSTANT
                    )
                except VyperException as exc:
                    raise exc.with_annotation(node) from None
=======
                self.namespace[iter_name] = VarInfo(possible_target_type, is_constant=True)
>>>>>>> 3116e88c

                try:
                    with NodeMetadata.enter_typechecker_speculation():
                        for n in node.body:
                            self.visit(n)
                except (TypeMismatch, InvalidOperation) as exc:
                    for_loop_exceptions.append(exc)
                else:
                    self.expr_visitor.visit(node.target, possible_target_type)

                    if isinstance(node.iter, (vy_ast.Name, vy_ast.Attribute)):
                        iter_type = get_exact_type_from_node(node.iter)
                        # note CMC 2023-10-23: slightly redundant with how type_list is computed
                        validate_expected_type(node.target, iter_type.value_type)
                        self.expr_visitor.visit(node.iter, iter_type)
                    if isinstance(node.iter, vy_ast.List):
                        len_ = len(node.iter.elements)
                        self.expr_visitor.visit(node.iter, SArrayT(possible_target_type, len_))
                    if isinstance(node.iter, vy_ast.Call) and node.iter.func.id == "range":
                        for a in node.iter.args:
                            self.expr_visitor.visit(a, possible_target_type)
                        for a in node.iter.keywords:
                            if a.arg == "bound":
                                self.expr_visitor.visit(a.value, possible_target_type)

                    # success -- do not enter error handling section
                    return

        # failed to find a good type. bail out
        if len(set(str(i) for i in for_loop_exceptions)) == 1:
            # if every attempt at type checking raised the same exception
            raise for_loop_exceptions[0]

        # return an aggregate TypeMismatch that shows all possible exceptions
        # depending on which type is used
        types_str = [str(i) for i in type_list]
        given_str = f"{', '.join(types_str[:1])} or {types_str[-1]}"
        raise TypeMismatch(
            f"Iterator value '{iter_name}' may be cast as {given_str}, "
            "but type checking fails with all possible types:",
            node,
            *(
                (f"Casting '{iter_name}' as {typ}: {exc.message}", exc.annotations[0])
                for typ, exc in zip(type_list, for_loop_exceptions)
            ),
        )

    def visit_If(self, node):
        validate_expected_type(node.test, BoolT())
        self.expr_visitor.visit(node.test, BoolT())
        with self.namespace.enter_scope():
            for n in node.body:
                self.visit(n)
        with self.namespace.enter_scope():
            for n in node.orelse:
                self.visit(n)

    def visit_Log(self, node):
        if not isinstance(node.value, vy_ast.Call):
            raise StructureException("Log must call an event", node)
        f = get_exact_type_from_node(node.value.func)
        if not is_type_t(f, EventT):
            raise StructureException("Value is not an event", node.value)
        if self.func.mutability <= StateMutability.VIEW:
            raise StructureException(
                f"Cannot emit logs from {self.func.mutability.value.lower()} functions", node
            )
        f.fetch_call_return(node.value)
        node._metadata["type"] = f.typedef
        self.expr_visitor.visit(node.value, f.typedef)

    def visit_Raise(self, node):
        if node.exc:
            self._validate_revert_reason(node.exc)

    def visit_Return(self, node):
        values = node.value
        if values is None:
            if self.func.return_type:
                raise FunctionDeclarationException("Return statement is missing a value", node)
            return
        elif self.func.return_type is None:
            raise FunctionDeclarationException("Function does not return any values", node)

        if isinstance(values, vy_ast.Tuple):
            values = values.elements
            if not isinstance(self.func.return_type, TupleT):
                raise FunctionDeclarationException("Function only returns a single value", node)
            if self.func.return_type.length != len(values):
                raise FunctionDeclarationException(
                    f"Incorrect number of return values: "
                    f"expected {self.func.return_type.length}, got {len(values)}",
                    node,
                )
            for given, expected in zip(values, self.func.return_type.member_types):
                validate_expected_type(given, expected)
        else:
            validate_expected_type(values, self.func.return_type)
        self.expr_visitor.visit(node.value, self.func.return_type)


class ExprVisitor(VyperNodeVisitorBase):
    scope_name = "function"

    def __init__(self, fn_node: Optional[ContractFunctionT] = None):
        self.func = fn_node

    def visit(self, node, typ):
        # recurse and typecheck in case we are being fed the wrong type for
        # some reason. note that `validate_expected_type` is unnecessary
        # for nodes that already call `get_exact_type_from_node` and
        # `get_possible_types_from_node` because `validate_expected_type`
        # would be calling the same function again.
        # CMC 2023-06-27 would be cleanest to call validate_expected_type()
        # before recursing but maybe needs some refactoring before that
        # can happen.
        super().visit(node, typ)

        folded_value = node._metadata.get("folded_value")
        if isinstance(folded_value, vy_ast.Constant):
            validate_expected_type(folded_value, typ)

        # annotate
        node._metadata["type"] = typ

    def visit_Attribute(self, node: vy_ast.Attribute, typ: VyperType) -> None:
        _validate_msg_data_attribute(node)

        # CMC 2023-10-19 TODO generalize this to mutability check on every node.
        # something like,
        # if self.func.mutability < expr_info.mutability:
        #    raise ...

        if self.func and self.func.mutability != StateMutability.PAYABLE:
            _validate_msg_value_access(node)

        if self.func and self.func.mutability == StateMutability.PURE:
            _validate_pure_access(node, typ)

        value_type = get_exact_type_from_node(node.value)
        _validate_address_code(node, value_type)

        self.visit(node.value, value_type)

    def visit_BinOp(self, node: vy_ast.BinOp, typ: VyperType) -> None:
        validate_expected_type(node.left, typ)
        self.visit(node.left, typ)

        rtyp = typ
        if isinstance(node.op, (vy_ast.LShift, vy_ast.RShift)):
            rtyp = get_possible_types_from_node(node.right).pop()

        validate_expected_type(node.right, rtyp)

        self.visit(node.right, rtyp)

    def visit_BoolOp(self, node: vy_ast.BoolOp, typ: VyperType) -> None:
        assert typ == BoolT()  # sanity check
        for value in node.values:
            validate_expected_type(value, BoolT())
            self.visit(value, BoolT())

    def visit_Call(self, node: vy_ast.Call, typ: VyperType) -> None:
        call_type = get_exact_type_from_node(node.func)
        # except for builtin functions, `get_exact_type_from_node`
        # already calls `validate_expected_type` on the call args
        # and kwargs via `call_type.fetch_call_return`
        self.visit(node.func, call_type)

        if isinstance(call_type, ContractFunctionT):
            # function calls
            if self.func and call_type.is_internal:
                self.func.called_functions.add(call_type)
            for arg, typ in zip(node.args, call_type.argument_types):
                self.visit(arg, typ)
            for kwarg in node.keywords:
                # We should only see special kwargs
                typ = call_type.call_site_kwargs[kwarg.arg].typ
                self.visit(kwarg.value, typ)

        elif is_type_t(call_type, EventT):
            # events have no kwargs
            expected_types = call_type.typedef.arguments.values()
            for arg, typ in zip(node.args, expected_types):
                self.visit(arg, typ)
        elif is_type_t(call_type, StructT):
            # struct ctors
            # ctors have no kwargs
            expected_types = call_type.typedef.members.values()
            for value, arg_type in zip(node.args[0].values, expected_types):
                self.visit(value, arg_type)
        elif isinstance(call_type, MemberFunctionT):
            assert len(node.args) == len(call_type.arg_types)
            for arg, arg_type in zip(node.args, call_type.arg_types):
                self.visit(arg, arg_type)
        else:
            # builtin functions
            arg_types = call_type.infer_arg_types(node, typ)
            # `infer_arg_types` already calls `validate_expected_type`
            for arg, arg_type in zip(node.args, arg_types):
                self.visit(arg, arg_type)
            kwarg_types = call_type.infer_kwarg_types(node)
            for kwarg in node.keywords:
                self.visit(kwarg.value, kwarg_types[kwarg.arg])

    def visit_Compare(self, node: vy_ast.Compare, typ: VyperType) -> None:
        if isinstance(node.op, (vy_ast.In, vy_ast.NotIn)):
            # membership in list literal - `x in [a, b, c]`
            # needle: ltyp, haystack: rtyp
            if isinstance(node.right, vy_ast.List):
                ltyp = get_common_types(node.left, *node.right.elements).pop()

                rlen = len(node.right.elements)
                rtyp = SArrayT(ltyp, rlen)
                validate_expected_type(node.right, rtyp)
            else:
                rtyp = get_exact_type_from_node(node.right)
                if isinstance(rtyp, EnumT):
                    # enum membership - `some_enum in other_enum`
                    ltyp = rtyp
                else:
                    # array membership - `x in my_list_variable`
                    assert isinstance(rtyp, (SArrayT, DArrayT))
                    ltyp = rtyp.value_type

            validate_expected_type(node.left, ltyp)

            self.visit(node.left, ltyp)
            self.visit(node.right, rtyp)

        else:
            # ex. a < b
            cmp_typ = get_common_types(node.left, node.right).pop()
            if isinstance(cmp_typ, _BytestringT):
                # for bytestrings, get_common_types automatically downcasts
                # to the smaller common type - that will annotate with the
                # wrong type, instead use get_exact_type_from_node (which
                # resolves to the right type for bytestrings anyways).
                ltyp = get_exact_type_from_node(node.left)
                rtyp = get_exact_type_from_node(node.right)
            else:
                ltyp = rtyp = cmp_typ
                validate_expected_type(node.left, ltyp)
                validate_expected_type(node.right, rtyp)

            self.visit(node.left, ltyp)
            self.visit(node.right, rtyp)

    def visit_Constant(self, node: vy_ast.Constant, typ: VyperType) -> None:
        validate_expected_type(node, typ)

    def visit_Index(self, node: vy_ast.Index, typ: VyperType) -> None:
        validate_expected_type(node.value, typ)
        self.visit(node.value, typ)

    def visit_List(self, node: vy_ast.List, typ: VyperType) -> None:
        assert isinstance(typ, (SArrayT, DArrayT))
        for element in node.elements:
            validate_expected_type(element, typ.value_type)
            self.visit(element, typ.value_type)

    def visit_Name(self, node: vy_ast.Name, typ: VyperType) -> None:
        if self.func and self.func.mutability == StateMutability.PURE:
            _validate_self_reference(node)

        if not isinstance(typ, TYPE_T):
            validate_expected_type(node, typ)

    def visit_Subscript(self, node: vy_ast.Subscript, typ: VyperType) -> None:
        if isinstance(typ, TYPE_T):
            # don't recurse; can't annotate AST children of type definition
            return

        if isinstance(node.value, (vy_ast.List, vy_ast.Subscript)):
            possible_base_types = get_possible_types_from_node(node.value)

            for possible_type in possible_base_types:
                if typ.compare_type(possible_type.value_type):
                    base_type = possible_type
                    break
            else:
                # this should have been caught in
                # `get_possible_types_from_node` but wasn't.
                raise TypeCheckFailure(f"Expected {typ} but it is not a possible type", node)

        else:
            base_type = get_exact_type_from_node(node.value)

        # get the correct type for the index, it might
        # not be exactly base_type.key_type
        # note: index_type is validated in types_from_Subscript
        index_types = get_possible_types_from_node(node.slice.value)
        index_type = index_types.pop()

        self.visit(node.slice, index_type)
        self.visit(node.value, base_type)

    def visit_Tuple(self, node: vy_ast.Tuple, typ: VyperType) -> None:
        if isinstance(typ, TYPE_T):
            # don't recurse; can't annotate AST children of type definition
            return

        assert isinstance(typ, TupleT)
        for element, subtype in zip(node.elements, typ.member_types):
            validate_expected_type(element, subtype)
            self.visit(element, subtype)

    def visit_UnaryOp(self, node: vy_ast.UnaryOp, typ: VyperType) -> None:
        validate_expected_type(node.operand, typ)
        self.visit(node.operand, typ)

    def visit_IfExp(self, node: vy_ast.IfExp, typ: VyperType) -> None:
        validate_expected_type(node.test, BoolT())
        self.visit(node.test, BoolT())
        validate_expected_type(node.body, typ)
        self.visit(node.body, typ)
        validate_expected_type(node.orelse, typ)
        self.visit(node.orelse, typ)<|MERGE_RESOLUTION|>--- conflicted
+++ resolved
@@ -186,13 +186,8 @@
         self.vyper_module = vyper_module
         self.fn_node = fn_node
         self.namespace = namespace
-<<<<<<< HEAD
-        self.func = fn_node._metadata["type"]
+        self.func = fn_node._metadata["func_type"]
         self.expr_visitor = ExprVisitor(self.func)
-=======
-        self.func = fn_node._metadata["func_type"]
-        self.expr_visitor = _ExprVisitor(self.func)
->>>>>>> 3116e88c
 
     def analyze(self):
         # allow internal function params to be mutable
@@ -202,13 +197,8 @@
             else (DataLocation.CALLDATA, True, VariableConstancy.RUNTIME_CONSTANT)
         )
         for arg in self.func.arguments:
-<<<<<<< HEAD
-            namespace[arg.name] = VarInfo(
+            self.namespace[arg.name] = VarInfo(
                 arg.typ, location=location, is_immutable=is_immutable, constancy=constancy
-=======
-            self.namespace[arg.name] = VarInfo(
-                arg.typ, location=location, is_immutable=is_immutable
->>>>>>> 3116e88c
             )
 
         for node in self.fn_node.body:
@@ -503,16 +493,9 @@
             # type check the for loop body using each possible type for iterator value
 
             with self.namespace.enter_scope():
-<<<<<<< HEAD
-                try:
-                    self.namespace[iter_name] = VarInfo(
-                        possible_target_type, constancy=VariableConstancy.COMPILE_TIME_CONSTANT
-                    )
-                except VyperException as exc:
-                    raise exc.with_annotation(node) from None
-=======
-                self.namespace[iter_name] = VarInfo(possible_target_type, is_constant=True)
->>>>>>> 3116e88c
+                self.namespace[iter_name] = VarInfo(
+                    possible_target_type, constancy=VariableConstancy.COMPILE_TIME_CONSTANT
+                )
 
                 try:
                     with NodeMetadata.enter_typechecker_speculation():
