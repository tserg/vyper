--- conflicted
+++ resolved
@@ -195,17 +195,12 @@
         self.fn_node = fn_node
         self.namespace = namespace
         self.func = fn_node._metadata["type"]
-<<<<<<< HEAD
         self.expr_visitor = _ExprVisitor(self.func)
-=======
-        self.annotation_visitor = StatementAnnotationVisitor(fn_node, namespace)
-        self.expr_visitor = _LocalExpressionVisitor()
 
         # allow internal function params to be mutable
         location, is_immutable = (
             (DataLocation.MEMORY, False) if self.func.is_internal else (DataLocation.CALLDATA, True)
         )
->>>>>>> c90ab2fb
         for arg in self.func.arguments:
             namespace[arg.name] = VarInfo(arg.typ, location=location, is_immutable=is_immutable)
 
