--- conflicted
+++ resolved
@@ -20,22 +20,16 @@
     VariableDeclarationException,
     VyperException,
 )
-<<<<<<< HEAD
-from vyper.semantics.analysis.base import VariableConstancy, VarInfo
-from vyper.semantics.analysis.common import VyperNodeVisitorBase
-from vyper.semantics.analysis.local import ExprVisitor
-from vyper.semantics.analysis.utils import check_variable_constancy, validate_expected_type
-=======
-from vyper.semantics.analysis.base import ImportInfo, ModuleInfo, VarInfo
+from vyper.semantics.analysis.base import ImportInfo, ModuleInfo, VariableConstancy, VarInfo
 from vyper.semantics.analysis.common import VyperNodeVisitorBase
 from vyper.semantics.analysis.import_graph import ImportGraph
-from vyper.semantics.analysis.local import validate_functions
+from vyper.semantics.analysis.local import ExprVisitor, validate_functions
+from vyper.semantics.analysis.pre_typecheck import pre_typecheck
 from vyper.semantics.analysis.utils import (
-    check_constant,
+    check_variable_constancy,
     get_exact_type_from_node,
     validate_expected_type,
 )
->>>>>>> 3116e88c
 from vyper.semantics.data_locations import DataLocation
 from vyper.semantics.namespace import Namespace, get_namespace, override_global_namespace
 from vyper.semantics.types import EnumT, EventT, InterfaceT, StructT
@@ -62,6 +56,7 @@
     namespace = get_namespace()
 
     with namespace.enter_scope(), import_graph.enter_path(module_ast):
+        pre_typecheck(module_ast)
         analyzer = ModuleAnalyzer(module_ast, input_bundle, namespace, import_graph, is_interface)
         ret = analyzer.analyze()
 
