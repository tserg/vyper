from vyper import ast as vy_ast
from vyper.abi_types import ABI_Bytes, ABI_String, ABIType
from vyper.exceptions import CompilerPanic, StructureException, UnexpectedNodeType, UnexpectedValue
from vyper.semantics.types.base import VyperType
from vyper.semantics.types.utils import get_index_value
from vyper.utils import ceil32


class _UnknownLength:
    pass


UNKNOWN_LENGTH = _UnknownLength()


class _BytestringT(VyperType):
    """
    Private base class for single-value types which occupy multiple memory slots
    and where a maximum length must be given via a subscript (string, bytes).

    Types for literals are initialized to the literal's length.

    Attributes
    ----------
    _length : int
        The length of the data within the type.
    """

    # this is a carveout because currently we allow dynamic arrays of
    # bytestrings, but not static arrays of bytestrings
    _as_darray = True
    _as_hashmap_key = True
    _equality_attrs = ("_length",)
    _is_bytestring: bool = True

    def __init__(self, length: int | _UnknownLength = UNKNOWN_LENGTH) -> None:
        super().__init__()

        self._length = length

    def __repr__(self):
        return f"{self._id}[{self._length}]"

    def _addl_dict_fields(self):
        return {"length": self.length}

    @property
    def length(self):
        """
        Property method used to check the length of a type.
        """
        if self._length is UNKNOWN_LENGTH:
            return 0
        return self._length

    @property
    def maxlen(self):
        """
        Alias for backwards compatibility.
        """
        return self.length

    def validate_literal(self, node: vy_ast.Constant) -> None:
        super().validate_literal(node)

        if len(node.value) != self.length:
            # should always be constructed with correct length
            # at the point that validate_literal is called
            raise CompilerPanic("unreachable")

    @property
    def size_in_bytes(self):
<<<<<<< HEAD
        # the first slot (32 bytes) stores the actual length, and then we
        # reserve enough additional slots to store the data if it uses the
        # max available length because this data type is single-bytes, we
        # make it so it takes the max 32 byte boundary as it's size, instead
        # of giving it a size that is not cleanly divisble by 32
=======
        # the first slot (32 bytes) stores the actual length, and then we reserve
        # enough additional slots to store the data if it uses the max available length
        # because this data type is single-bytes, we make it so it takes the max 32 byte
        # boundary as it's size, instead of giving it a size that is not cleanly divisible by 32

>>>>>>> 48a5da46
        return 32 + ceil32(self.length)

    # note: definition of compare_type is:
    # expr of type `other` can be assigned to expr of type `self`
    def compare_type(self, other):
        if not super().compare_type(other):
            return False

        # relax typechecking if length has not been set for either type
        # (e.g. JSON ABI import, `address.code`) so that it can be updated in
        # annotation phase
        # note that if both lengths are unknown, there is an exception
        # but it will be handled elsewhere.
        if self._length is UNKNOWN_LENGTH or other._length is UNKNOWN_LENGTH:
            return True

        return self._length >= other._length

    @classmethod
    def from_annotation(cls, node: vy_ast.VyperNode) -> "_BytestringT":
        if not isinstance(node, vy_ast.Subscript):
            raise StructureException(
                f"Cannot declare {cls._id} type without a maximum length, e.g. {cls._id}[5]", node
            )

        if node.get("value.id") != cls._id:
            raise UnexpectedValue("Node id does not match type name")

        length = get_index_value(node.slice)  # type: ignore

        if length is None:
            raise StructureException(
                f"Cannot declare {cls._id} type without a maximum length, e.g. {cls._id}[5]", node
            )

        # TODO: pass None to constructor after we redo length inference on bytestrings
        length = length or 0

        return cls(length)

    @classmethod
    def from_literal(cls, node: vy_ast.Constant) -> "_BytestringT":
        if not isinstance(node, cls._valid_literal):
            raise UnexpectedNodeType(f"Not a {cls._id}: {node}")
        return cls(len(node.value))


class BytesT(_BytestringT):
    typeclass = "bytes"

    _id = "Bytes"
    _valid_literal = (vy_ast.Bytes,)

    @property
    def abi_type(self) -> ABIType:
        return ABI_Bytes(self.length)


class StringT(_BytestringT):
    typeclass = "string"

    _id = "String"
    _valid_literal = (vy_ast.Str,)

    @property
    def abi_type(self) -> ABIType:
        return ABI_String(self.length)<|MERGE_RESOLUTION|>--- conflicted
+++ resolved
@@ -70,19 +70,11 @@
 
     @property
     def size_in_bytes(self):
-<<<<<<< HEAD
-        # the first slot (32 bytes) stores the actual length, and then we
-        # reserve enough additional slots to store the data if it uses the
-        # max available length because this data type is single-bytes, we
-        # make it so it takes the max 32 byte boundary as it's size, instead
-        # of giving it a size that is not cleanly divisble by 32
-=======
         # the first slot (32 bytes) stores the actual length, and then we reserve
         # enough additional slots to store the data if it uses the max available length
         # because this data type is single-bytes, we make it so it takes the max 32 byte
         # boundary as it's size, instead of giving it a size that is not cleanly divisible by 32
 
->>>>>>> 48a5da46
         return 32 + ceil32(self.length)
 
     # note: definition of compare_type is:
