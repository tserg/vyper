import re
import warnings
from dataclasses import dataclass
from functools import cached_property
from typing import Any, Dict, List, Optional, Tuple

from vyper import ast as vy_ast
from vyper.ast.identifiers import validate_identifier
from vyper.ast.validation import validate_call_args
from vyper.exceptions import (
    ArgumentException,
    CallViolation,
    CompilerPanic,
    FunctionDeclarationException,
    InvalidType,
    StateAccessViolation,
    StructureException,
)
from vyper.semantics.analysis.base import FunctionVisibility, StateMutability, StorageSlot
from vyper.semantics.analysis.utils import (
    check_kwargable,
    get_exact_type_from_node,
    validate_expected_type,
)
from vyper.semantics.data_locations import DataLocation
from vyper.semantics.types.base import KwargSettings, VyperType
from vyper.semantics.types.primitives import BoolT
from vyper.semantics.types.shortcuts import UINT256_T
from vyper.semantics.types.subscriptable import TupleT
from vyper.semantics.types.utils import type_from_abi, type_from_annotation
from vyper.utils import OrderedSet, keccak256


@dataclass
class _FunctionArg:
    name: str
    typ: VyperType


@dataclass
class PositionalArg(_FunctionArg):
    ast_source: Optional[vy_ast.VyperNode] = None


@dataclass
class KeywordArg(_FunctionArg):
    default_value: vy_ast.VyperNode
    ast_source: Optional[vy_ast.VyperNode] = None


# TODO: refactor this into FunctionT (from an ast) and ABIFunctionT (from json)
class ContractFunctionT(VyperType):
    """
    Contract function type.

    Functions compare false against all types and so cannot be assigned without
    being called. Calls are validated by `fetch_call_return`, check the call
    arguments against `positional_args` and `keyword_arg`, and return `return_type`.

    Attributes
    ----------
    name : str
        The name of the function.
    positional_args: list[PositionalArg]
        Positional args for this function
    keyword_args: list[KeywordArg]
        Keyword args for this function
    return_type: Optional[VyperType]
        Type of return value
    function_visibility : FunctionVisibility
        enum indicating the external visibility of a function.
    state_mutability : StateMutability
        enum indicating the authority a function has to mutate it's own state.
    nonreentrant : Optional[str]
        Re-entrancy lock name.
    """

    _is_callable = True

    def __init__(
        self,
        name: str,
        positional_args: list[PositionalArg],
        keyword_args: list[KeywordArg],
        return_type: Optional[VyperType],
        function_visibility: FunctionVisibility,
        state_mutability: StateMutability,
        nonreentrant: Optional[str] = None,
<<<<<<< HEAD
        is_from_abi: Optional[bool] = False,
=======
        ast_def: Optional[vy_ast.VyperNode] = None,
>>>>>>> b0ea5b6f
    ) -> None:
        super().__init__()

        self.name = name
        self.positional_args = positional_args
        self.keyword_args = keyword_args
        self.return_type = return_type
        self.visibility = function_visibility
        self.mutability = state_mutability
        self.nonreentrant = nonreentrant
        self.is_from_abi = is_from_abi

        self.ast_def = ast_def

        # a list of internal functions this function calls.
        # to be populated during analysis
        self.called_functions: OrderedSet[ContractFunctionT] = OrderedSet()

        # recursively reachable from this function
        self.reachable_internal_functions: OrderedSet[ContractFunctionT] = OrderedSet()

        # to be populated during codegen
        self._ir_info: Any = None
        self._function_id: Optional[int] = None

    @cached_property
    def call_site_kwargs(self):
        # special kwargs that are allowed in call site
        return {
            "gas": KwargSettings(UINT256_T, "gas"),
            "value": KwargSettings(UINT256_T, 0),
            "skip_contract_check": KwargSettings(BoolT(), False, require_literal=True),
            "default_return_value": KwargSettings(self.return_type, None),
        }

    def __repr__(self):
        arg_types = ",".join(repr(a) for a in self.argument_types)
        return f"contract function {self.name}({arg_types})"

    def __str__(self):
        ret_sig = "" if not self.return_type else f" -> {self.return_type}"
        args_sig = ",".join([str(t) for t in self.argument_types])
        return f"def {self.name} {args_sig}{ret_sig}:"

    # override parent implementation. function type equality does not
    # make too much sense.
    def __eq__(self, other):
        return self is other

    def __hash__(self):
        return hash(id(self))

    @classmethod
    def from_abi(cls, abi: dict) -> "ContractFunctionT":
        """
        Generate a `ContractFunctionT` object from an ABI interface.

        Arguments
        ---------
        abi : dict
            An object from a JSON ABI interface, representing a function.

        Returns
        -------
        ContractFunctionT object.
        """
        positional_args = []
        for item in abi["inputs"]:
            positional_args.append(PositionalArg(item["name"], type_from_abi(item)))
        return_type = None
        if len(abi["outputs"]) == 1:
            return_type = type_from_abi(abi["outputs"][0])
        elif len(abi["outputs"]) > 1:
            return_type = TupleT(tuple(type_from_abi(i) for i in abi["outputs"]))
        return cls(
            abi["name"],
            positional_args,
            [],
            return_type,
            function_visibility=FunctionVisibility.EXTERNAL,
            state_mutability=StateMutability.from_abi(abi),
            is_from_abi=True,
        )

    @classmethod
    def from_InterfaceDef(cls, funcdef: vy_ast.FunctionDef) -> "ContractFunctionT":
        """
        Generate a `ContractFunctionT` object from a `FunctionDef` inside
        of an `InterfaceDef`

        Arguments
        ---------
        funcdef: FunctionDef
            Vyper ast node to generate the function definition from.

        Returns
        -------
        ContractFunctionT
        """
        # FunctionDef with stateMutability in body (Interface defintions)
        body = funcdef.body
        if (
            len(body) == 1
            and isinstance(body[0], vy_ast.Expr)
            and isinstance(body[0].value, vy_ast.Name)
            and StateMutability.is_valid_value(body[0].value.id)
        ):
            # Interfaces are always public
            function_visibility = FunctionVisibility.EXTERNAL
            state_mutability = StateMutability(body[0].value.id)
        # handle errors
        elif len(body) == 1 and body[0].get("value.id") in ("constant", "modifying"):
            if body[0].value.id == "constant":
                expected = "view or pure"
            else:
                expected = "payable or nonpayable"
            raise StructureException(f"State mutability should be set to {expected}", body[0])
        else:
            raise StructureException("Body must only contain state mutability label", body[0])

        if funcdef.name == "__init__":
            raise FunctionDeclarationException("Constructors cannot appear in interfaces", funcdef)

        if funcdef.name == "__default__":
            raise FunctionDeclarationException(
                "Default functions cannot appear in interfaces", funcdef
            )

        positional_args, keyword_args = _parse_args(funcdef)

        return_type = _parse_return_type(funcdef)

        return cls(
            funcdef.name,
            positional_args,
            keyword_args,
            return_type,
            function_visibility,
            state_mutability,
            nonreentrant=None,
            ast_def=funcdef,
        )

    @classmethod
    def from_vyi(cls, funcdef: vy_ast.FunctionDef) -> "ContractFunctionT":
        """
        Generate a `ContractFunctionT` object from a `FunctionDef` inside
        of an interface (`.vyi`) file

        Arguments
        ---------
        funcdef: FunctionDef
            Vyper ast node to generate the function definition from.

        Returns
        -------
        ContractFunctionT
        """
        function_visibility, state_mutability, nonreentrant_key = _parse_decorators(funcdef)

        if nonreentrant_key is not None:
            raise FunctionDeclarationException(
                "nonreentrant key not allowed in interfaces", funcdef
            )

        if funcdef.name == "__init__":
            raise FunctionDeclarationException("Constructors cannot appear in interfaces", funcdef)

        if funcdef.name == "__default__":
            raise FunctionDeclarationException(
                "Default functions cannot appear in interfaces", funcdef
            )

        positional_args, keyword_args = _parse_args(funcdef)

        return_type = _parse_return_type(funcdef)

        if len(funcdef.body) != 1 or not isinstance(funcdef.body[0].get("value"), vy_ast.Ellipsis):
            raise FunctionDeclarationException(
                "function body in an interface can only be ...!", funcdef
            )

        return cls(
            funcdef.name,
            positional_args,
            keyword_args,
            return_type,
            function_visibility,
            state_mutability,
            nonreentrant=nonreentrant_key,
            ast_def=funcdef,
        )

    @classmethod
    def from_FunctionDef(cls, funcdef: vy_ast.FunctionDef) -> "ContractFunctionT":
        """
        Generate a `ContractFunctionT` object from a `FunctionDef` node.

        Arguments
        ---------
        funcdef: FunctionDef
            Vyper ast node to generate the function definition from.

        Returns
        -------
        ContractFunctionT
        """
        function_visibility, state_mutability, nonreentrant_key = _parse_decorators(funcdef)

        positional_args, keyword_args = _parse_args(funcdef)

        return_type = _parse_return_type(funcdef)

        # validate default and init functions
        if funcdef.name == "__default__":
            if function_visibility != FunctionVisibility.EXTERNAL:
                raise FunctionDeclarationException(
                    "Default function must be marked as `@external`", funcdef
                )
            if funcdef.args.args:
                raise FunctionDeclarationException(
                    "Default function may not receive any arguments", funcdef.args.args[0]
                )

        if funcdef.name == "__init__":
            if (
                state_mutability in (StateMutability.PURE, StateMutability.VIEW)
                or function_visibility == FunctionVisibility.INTERNAL
            ):
                raise FunctionDeclarationException(
                    "Constructor cannot be marked as `@pure`, `@view` or `@internal`", funcdef
                )
            if return_type is not None:
                raise FunctionDeclarationException(
                    "Constructor may not have a return type", funcdef.returns
                )

            # call arguments
            if funcdef.args.defaults:
                raise FunctionDeclarationException(
                    "Constructor may not use default arguments", funcdef.args.defaults[0]
                )

        return cls(
            funcdef.name,
            positional_args,
            keyword_args,
            return_type,
            function_visibility,
            state_mutability,
            nonreentrant=nonreentrant_key,
            ast_def=funcdef,
        )

    def set_reentrancy_key_position(self, position: StorageSlot) -> None:
        if hasattr(self, "reentrancy_key_position"):
            raise CompilerPanic("Position was already assigned")
        if self.nonreentrant is None:
            raise CompilerPanic(f"No reentrant key {self}")
        # sanity check even though implied by the type
        if position._location != DataLocation.STORAGE:
            raise CompilerPanic("Non-storage reentrant key")
        self.reentrancy_key_position = position

    @classmethod
    def getter_from_VariableDecl(cls, node: vy_ast.VariableDecl) -> "ContractFunctionT":
        """
        Generate a `ContractFunctionT` object from an `VariableDecl` node.

        Used to create getter functions for public variables.

        Arguments
        ---------
        node : VariableDecl
            Vyper ast node to generate the function definition from.

        Returns
        -------
        ContractFunctionT
        """
        if not node.is_public:
            raise CompilerPanic("getter generated for non-public function")
        type_ = type_from_annotation(node.annotation, DataLocation.STORAGE)
        arguments, return_type = type_.getter_signature
        args = []
        for i, item in enumerate(arguments):
            args.append(PositionalArg(f"arg{i}", item))

        return cls(
            node.target.id,
            args,
            [],
            return_type,
            function_visibility=FunctionVisibility.EXTERNAL,
            state_mutability=StateMutability.VIEW,
            ast_def=node,
        )

    @property
    # convenience property for compare_signature, as it would
    # appear in a public interface
    def _iface_sig(self) -> Tuple[Tuple, Optional[VyperType]]:
        return tuple(self.argument_types), self.return_type

    def implements(self, other: "ContractFunctionT") -> bool:
        """
        Checks if this function implements the signature of another
        function.

        Used when determining if an interface has been implemented. This method
        should not be directly implemented by any inherited classes.
        """

        if not self.is_external:
            return False

        arguments, return_type = self._iface_sig
        other_arguments, other_return_type = other._iface_sig

        if len(arguments) != len(other_arguments):
            return False
        for atyp, btyp in zip(arguments, other_arguments):
            if not atyp.compare_type(btyp):
                return False

        if return_type and not return_type.compare_type(other_return_type):  # type: ignore
            return False

        if self.mutability > other.mutability:
            return False

        return True

    @cached_property
    def default_values(self) -> dict[str, vy_ast.VyperNode]:
        return {arg.name: arg.default_value for arg in self.keyword_args}

    # for backwards compatibility
    @cached_property
    def arguments(self) -> list[_FunctionArg]:
        return self.positional_args + self.keyword_args  # type: ignore

    @cached_property
    def argument_types(self) -> list[VyperType]:
        return [arg.typ for arg in self.arguments]

    @property
    def n_positional_args(self) -> int:
        return len(self.positional_args)

    @property
    def n_keyword_args(self) -> int:
        return len(self.keyword_args)

    @cached_property
    def n_total_args(self) -> int:
        return self.n_positional_args + self.n_keyword_args

    @property
    def is_external(self) -> bool:
        return self.visibility == FunctionVisibility.EXTERNAL

    @property
    def is_internal(self) -> bool:
        return self.visibility == FunctionVisibility.INTERNAL

    @property
    def is_mutable(self) -> bool:
        return self.mutability > StateMutability.VIEW

    @property
    def is_payable(self) -> bool:
        return self.mutability == StateMutability.PAYABLE

    @property
    def is_constructor(self) -> bool:
        return self.name == "__init__"

    @property
    def is_fallback(self) -> bool:
        return self.name == "__default__"

    @property
    def method_ids(self) -> Dict[str, int]:
        """
        Dict of `{signature: four byte selector}` for this function.

        * For functions without default arguments the dict contains one item.
        * For functions with default arguments, there is one key for each
          function signature.
        """
        arg_types = [i.canonical_abi_type for i in self.argument_types]

        if self.n_keyword_args == 0:
            return _generate_method_id(self.name, arg_types)

        method_ids = {}
        for i in range(self.n_positional_args, self.n_total_args + 1):
            method_ids.update(_generate_method_id(self.name, arg_types[:i]))
        return method_ids

    def fetch_call_return(self, node: vy_ast.Call) -> Optional[VyperType]:
        # mypy hint - right now, the only way a ContractFunctionT can be
        # called is via `Attribute`, e.x. self.foo() or library.bar()
        assert isinstance(node.func, vy_ast.Attribute)
        parent_t = get_exact_type_from_node(node.func.value)
        if not parent_t._supports_external_calls and self.visibility == FunctionVisibility.EXTERNAL:
            raise CallViolation("Cannot call external functions via 'self' or via library", node)

        kwarg_keys = []
        # for external calls, include gas and value as optional kwargs
        if not self.is_internal:
            kwarg_keys += list(self.call_site_kwargs.keys())
        validate_call_args(node, (self.n_positional_args, self.n_total_args), kwarg_keys)

        if self.mutability < StateMutability.PAYABLE:
            kwarg_node = next((k for k in node.keywords if k.arg == "value"), None)
            if kwarg_node is not None:
                raise CallViolation("Cannot send ether to nonpayable function", kwarg_node)

        for arg, expected in zip(node.args, self.argument_types):
            validate_expected_type(arg, expected)

        # TODO this should be moved to validate_call_args
        for kwarg in node.keywords:
            if kwarg.arg in self.call_site_kwargs:
                kwarg_settings = self.call_site_kwargs[kwarg.arg]
                if kwarg.arg == "default_return_value" and self.return_type is None:
                    raise ArgumentException(
                        f"`{kwarg.arg}=` specified but {self.name}() does not return anything",
                        kwarg.value,
                    )
                validate_expected_type(kwarg.value, kwarg_settings.typ)
                if kwarg_settings.require_literal:
                    if not isinstance(kwarg.value, vy_ast.Constant):
                        raise InvalidType(
                            f"{kwarg.arg} must be literal {kwarg_settings.typ}", kwarg.value
                        )
            else:
                # Generate the modified source code string with the kwarg removed
                # as a suggestion to the user.
                kwarg_pattern = rf"{kwarg.arg}\s*=\s*{re.escape(kwarg.value.node_source_code)}"
                modified_line = re.sub(
                    kwarg_pattern, kwarg.value.node_source_code, node.node_source_code
                )
                error_suggestion = (
                    f"\n(hint: Try removing the kwarg: `{modified_line}`)"
                    if modified_line != node.node_source_code
                    else ""
                )

                raise ArgumentException(
                    (
                        "Usage of kwarg in Vyper is restricted to "
                        + ", ".join([f"{k}=" for k in self.call_site_kwargs.keys()])
                        + f". {error_suggestion}"
                    ),
                    kwarg,
                )

        return self.return_type

    def to_toplevel_abi_dict(self):
        abi_dict: Dict = {"stateMutability": self.mutability.value}

        if self.is_fallback:
            abi_dict["type"] = "fallback"
            return [abi_dict]

        if self.is_constructor:
            abi_dict["type"] = "constructor"
        else:
            abi_dict["type"] = "function"
            abi_dict["name"] = self.name

        abi_dict["inputs"] = [arg.typ.to_abi_arg(name=arg.name) for arg in self.arguments]

        typ = self.return_type
        if typ is None:
            abi_dict["outputs"] = []
        elif isinstance(typ, TupleT) and len(typ.member_types) > 1:
            abi_dict["outputs"] = [t.to_abi_arg() for t in typ.member_types]
        else:
            abi_dict["outputs"] = [typ.to_abi_arg()]

        if self.n_keyword_args > 0:
            # for functions with default args, return a dict for each possible arg count
            result = []
            for i in range(self.n_positional_args, self.n_total_args + 1):
                result.append(abi_dict.copy())
                result[-1]["inputs"] = result[-1]["inputs"][:i]
            return result
        else:
            return [abi_dict]

    # calculate the abi signature for a given set of kwargs
    def abi_signature_for_kwargs(self, kwargs: list[KeywordArg]) -> str:
        args = self.positional_args + kwargs  # type: ignore
        return self.name + "(" + ",".join([arg.typ.abi_type.selector_name() for arg in args]) + ")"


def _parse_return_type(funcdef: vy_ast.FunctionDef) -> Optional[VyperType]:
    # return types
    if funcdef.returns is None:
        return None
    # note: consider, for cleanliness, adding DataLocation.RETURN_VALUE
    return type_from_annotation(funcdef.returns, DataLocation.MEMORY)


def _parse_decorators(
    funcdef: vy_ast.FunctionDef,
) -> tuple[FunctionVisibility, StateMutability, Optional[str]]:
    function_visibility = None
    state_mutability = None
    nonreentrant_key = None

    for decorator in funcdef.decorator_list:
        if isinstance(decorator, vy_ast.Call):
            if nonreentrant_key is not None:
                raise StructureException(
                    "nonreentrant decorator is already set with key: " f"{nonreentrant_key}",
                    funcdef,
                )

            if decorator.get("func.id") != "nonreentrant":
                raise StructureException("Decorator is not callable", decorator)
            if len(decorator.args) != 1 or not isinstance(decorator.args[0], vy_ast.Str):
                raise StructureException(
                    "@nonreentrant name must be given as a single string literal", decorator
                )

            if funcdef.name == "__init__":
                msg = "Nonreentrant decorator disallowed on `__init__`"
                raise FunctionDeclarationException(msg, decorator)

            nonreentrant_key = decorator.args[0].value
            validate_identifier(nonreentrant_key, decorator.args[0])

        elif isinstance(decorator, vy_ast.Name):
            if FunctionVisibility.is_valid_value(decorator.id):
                if function_visibility is not None:
                    raise FunctionDeclarationException(
                        f"Visibility is already set to: {function_visibility}", funcdef
                    )
                function_visibility = FunctionVisibility(decorator.id)

            elif StateMutability.is_valid_value(decorator.id):
                if state_mutability is not None:
                    raise FunctionDeclarationException(
                        f"Mutability is already set to: {state_mutability}", funcdef
                    )
                state_mutability = StateMutability(decorator.id)

            else:
                if decorator.id == "constant":
                    warnings.warn(
                        "'@constant' decorator has been removed (see VIP2040). "
                        "Use `@view` instead.",
                        DeprecationWarning,
                    )
                raise FunctionDeclarationException(f"Unknown decorator: {decorator.id}", decorator)

        else:
            raise StructureException("Bad decorator syntax", decorator)

    if function_visibility is None:
        raise FunctionDeclarationException(
            f"Visibility must be set to one of: {', '.join(FunctionVisibility.values())}", funcdef
        )

    if state_mutability is None:
        # default to nonpayable
        state_mutability = StateMutability.NONPAYABLE

    if state_mutability == StateMutability.PURE and nonreentrant_key is not None:
        raise StructureException("Cannot use reentrancy guard on pure functions", funcdef)

    # assert function_visibility is not None  # mypy
    # assert state_mutability is not None  # mypy
    return function_visibility, state_mutability, nonreentrant_key


def _parse_args(
    funcdef: vy_ast.FunctionDef, is_interface: bool = False
) -> tuple[list[PositionalArg], list[KeywordArg]]:
    argnames = set()  # for checking uniqueness
    n_total_args = len(funcdef.args.args)
    n_positional_args = n_total_args - len(funcdef.args.defaults)

    positional_args = []
    keyword_args = []

    for i, arg in enumerate(funcdef.args.args):
        argname = arg.arg
        if argname in ("gas", "value", "skip_contract_check", "default_return_value"):
            raise ArgumentException(
                f"Cannot use '{argname}' as a variable name in a function input", arg
            )
        if argname in argnames:
            raise ArgumentException(f"Function contains multiple inputs named {argname}", arg)

        if arg.annotation is None:
            raise ArgumentException(f"Function argument '{argname}' is missing a type", arg)

        type_ = type_from_annotation(arg.annotation, DataLocation.CALLDATA)

        if i < n_positional_args:
            positional_args.append(PositionalArg(argname, type_, ast_source=arg))
        else:
            value = funcdef.args.defaults[i - n_positional_args]
            if not check_kwargable(value):
                raise StateAccessViolation("Value must be literal or environment variable", value)
            validate_expected_type(value, type_)
            keyword_args.append(KeywordArg(argname, type_, value, ast_source=arg))

        argnames.add(argname)

    return positional_args, keyword_args


class MemberFunctionT(VyperType):
    """
    Member function type definition.

    This class has no corresponding primitive.

    (examples for (x <DynArray[int128, 3]>).append(1))

    Arguments:
        underlying_type: the type this method is attached to. ex. DynArray[int128, 3]
        name: the name of this method. ex. "append"
        arg_types: the argument types this method accepts. ex. [int128]
        return_type: the return type of this method. ex. None
    """

    _is_callable = True

    # keep LGTM linter happy
    def __eq__(self, other):
        return super().__eq__(other)

    def __init__(
        self,
        underlying_type: VyperType,
        name: str,
        arg_types: List[VyperType],
        return_type: Optional[VyperType],
        is_modifying: bool,
    ) -> None:
        super().__init__()

        self.underlying_type = underlying_type
        self.name = name
        self.arg_types = arg_types
        self.return_type = return_type
        self.is_modifying = is_modifying

    def __repr__(self):
        return f"{self.underlying_type._id} member function '{self.name}'"

    def fetch_call_return(self, node: vy_ast.Call) -> Optional[VyperType]:
        validate_call_args(node, len(self.arg_types))

        assert len(node.args) == len(self.arg_types)  # validate_call_args postcondition
        for arg, expected_type in zip(node.args, self.arg_types):
            # CMC 2022-04-01 this should probably be in the validation module
            validate_expected_type(arg, expected_type)

        return self.return_type


def _generate_method_id(name: str, canonical_abi_types: List[str]) -> Dict[str, int]:
    function_sig = f"{name}({','.join(canonical_abi_types)})"
    selector = keccak256(function_sig.encode())[:4].hex()
    return {function_sig: int(selector, 16)}<|MERGE_RESOLUTION|>--- conflicted
+++ resolved
@@ -86,11 +86,8 @@
         function_visibility: FunctionVisibility,
         state_mutability: StateMutability,
         nonreentrant: Optional[str] = None,
-<<<<<<< HEAD
         is_from_abi: Optional[bool] = False,
-=======
         ast_def: Optional[vy_ast.VyperNode] = None,
->>>>>>> b0ea5b6f
     ) -> None:
         super().__init__()
 
