import re
import warnings
from dataclasses import dataclass
from typing import Any, Dict, List, Optional, Tuple

from vyper import ast as vy_ast
from vyper.ast.validation import validate_call_args
from vyper.exceptions import (
    ArgumentException,
    CallViolation,
    CompilerPanic,
    FunctionDeclarationException,
    InvalidType,
    StateAccessViolation,
    StructureException,
)
from vyper.semantics.analysis.base import FunctionVisibility, StateMutability, StorageSlot
from vyper.semantics.analysis.utils import check_kwargable, validate_expected_type
from vyper.semantics.data_locations import DataLocation
from vyper.semantics.types.base import KwargSettings, VyperType
from vyper.semantics.types.primitives import BoolT
from vyper.semantics.types.shortcuts import UINT256_T
from vyper.semantics.types.subscriptable import TupleT
from vyper.semantics.types.utils import type_from_abi, type_from_annotation
from vyper.utils import MemoryPositions, OrderedSet, keccak256, mkalphanum

FunctionSignatures = Dict[str, "ContractFunctionT"]


@dataclass
class FunctionArg:
    name: str
    typ: VyperType
    ast_source: Optional[vy_ast.VyperNode] = None
    default_value: Optional[vy_ast.VyperNode] = None


@dataclass
class FrameInfo:
    frame_start: int
    frame_size: int
    frame_vars: Dict[str, Tuple[int, VyperType]]

    @property
    def mem_used(self):
        return self.frame_size + MemoryPositions.RESERVED_MEMORY


@dataclass
class FunctionIRInfo:
    identifier: str
    frame_info: Optional[FrameInfo] = None

    @property
    def exit_sequence_label(self) -> str:
        return self.identifier + "_cleanup"


@dataclass
class ExternalFunctionIRInfo(FunctionIRInfo):
    @property
    # common entry point for external function with kwargs
    def external_function_base_entry_label(self) -> str:
        return self.identifier + "_common"


@dataclass
class InternalFunctionIRInfo(FunctionIRInfo):
    @property
    def internal_function_label(self) -> str:
        return self.identifier


class ContractFunctionT(VyperType):
    """
    Contract function type.

    Functions compare false against all types and so cannot be assigned without
    being called. Calls are validated by `fetch_call_return`, check the call
    arguments against `arguments`, and return `return_type`.

    Attributes
    ----------
    name : str
        The name of the function.
    arguments : List[FunctionArg]
        Function input arguments as FunctionArg
    min_arg_count : int
        The minimum number of required input arguments.
    max_arg_count : int
        The maximum number of required input arguments. When a function has no
        default arguments, this value is the same as `min_arg_count`.
    function_visibility : FunctionVisibility
        enum indicating the external visibility of a function.
    state_mutability : StateMutability
        enum indicating the authority a function has to mutate it's own state.
    nonreentrant : str
        Re-entrancy lock name.
    """

    _is_callable = True

    def __init__(
        self,
        name: str,
        positional_args: List[FunctionArg],
        keyword_args: List[FunctionArg],
        return_type: Optional[VyperType],
        function_visibility: FunctionVisibility,
        state_mutability: StateMutability,
        nonreentrant: Optional[str] = None,
    ) -> None:
        super().__init__()

        self.name = name
        self.positional_args = positional_args
        self.keyword_args = keyword_args
        self.return_type = return_type
        self.visibility = function_visibility
        self.mutability = state_mutability
        self.nonreentrant = nonreentrant

        # a list of internal functions this function calls
        self.called_functions = OrderedSet()

        # special kwargs that are allowed in call site
        self.call_site_kwargs = {
            "gas": KwargSettings(UINT256_T, "gas"),
            "value": KwargSettings(UINT256_T, 0),
            "skip_contract_check": KwargSettings(BoolT(), False, require_literal=True),
            "default_return_value": KwargSettings(return_type, None),
        }

        self.gas_estimate = None

        # we could do a bit better than this but it just needs to be unique
        visibility = "internal" if self.is_internal else "external"
        argz = ",".join([str(argtyp) for argtyp in self.arguments_typs])
        ir_identifier = mkalphanum(f"{visibility} {self.name} ({argz})")
        self.ir_info: FunctionIRInfo = (
            InternalFunctionIRInfo(ir_identifier)
            if self.is_internal
            else ExternalFunctionIRInfo(ir_identifier)
        )

    def __repr__(self):
        arg_types = ",".join(repr(a) for a in self.arguments_typs)
        return f"contract function {self.name}({arg_types})"

    def __str__(self):
        input_name = (
            "def "
            + self.name
            + "("
            + ",".join([str(argtyp) for argtyp in self.arguments_typs])
            + ")"
        )
        if self.return_type:
            return input_name + " -> " + str(self.return_type) + ":"
        return input_name + ":"

    # override parent implementation. function type equality does not
    # make too much sense.
    def __eq__(self, other):
        return self is other

    def __hash__(self):
        return hash(id(self))

    @classmethod
    def from_abi(cls, abi: Dict) -> "ContractFunctionT":
        """
        Generate a `ContractFunctionT` object from an ABI interface.

        Arguments
        ---------
        abi : dict
            An object from a JSON ABI interface, representing a function.

        Returns
        -------
        ContractFunctionT object.
        """
        arguments = []
        for item in abi["inputs"]:
            arguments.append(FunctionArg(item["name"], type_from_abi(item)))
        return_type = None
        if len(abi["outputs"]) == 1:
            return_type = type_from_abi(abi["outputs"][0])
        elif len(abi["outputs"]) > 1:
            return_type = TupleT(tuple(type_from_abi(i) for i in abi["outputs"]))
        return cls(
            abi["name"],
            arguments,
            [],
            return_type,
            function_visibility=FunctionVisibility.EXTERNAL,
            state_mutability=StateMutability.from_abi(abi),
        )

    @classmethod
    def from_FunctionDef(
        cls, node: vy_ast.FunctionDef, is_interface: Optional[bool] = False
    ) -> "ContractFunctionT":
        """
        Generate a `ContractFunctionT` object from a `FunctionDef` node.

        Arguments
        ---------
        node : FunctionDef
            Vyper ast node to generate the function definition from.
        is_interface: bool, optional
            Boolean indicating if the function definition is part of an interface.

        Returns
        -------
        ContractFunctionT
        """
        kwargs: Dict[str, Any] = {}
        if is_interface:
            # FunctionDef with stateMutability in body (Interface defintions)
            if (
                len(node.body) == 1
                and isinstance(node.body[0], vy_ast.Expr)
                and isinstance(node.body[0].value, vy_ast.Name)
                and StateMutability.is_valid_value(node.body[0].value.id)
            ):
                # Interfaces are always public
                kwargs["function_visibility"] = FunctionVisibility.EXTERNAL
                kwargs["state_mutability"] = StateMutability(node.body[0].value.id)
            elif len(node.body) == 1 and node.body[0].get("value.id") in ("constant", "modifying"):
                if node.body[0].value.id == "constant":
                    expected = "view or pure"
                else:
                    expected = "payable or nonpayable"
                raise StructureException(
                    f"State mutability should be set to {expected}", node.body[0]
                )
            else:
                raise StructureException(
                    "Body must only contain state mutability label", node.body[0]
                )

        else:
            # FunctionDef with decorators (normal functions)
            for decorator in node.decorator_list:
                if isinstance(decorator, vy_ast.Call):
                    if "nonreentrant" in kwargs:
                        raise StructureException(
                            "nonreentrant decorator is already set with key: "
                            f"{kwargs['nonreentrant']}",
                            node,
                        )

                    if decorator.get("func.id") != "nonreentrant":
                        raise StructureException("Decorator is not callable", decorator)
                    if len(decorator.args) != 1 or not isinstance(decorator.args[0], vy_ast.Str):
                        raise StructureException(
                            "@nonreentrant name must be given as a single string literal", decorator
                        )

                    if node.name == "__init__":
                        msg = "Nonreentrant decorator disallowed on `__init__`"
                        raise FunctionDeclarationException(msg, decorator)

                    kwargs["nonreentrant"] = decorator.args[0].value

                elif isinstance(decorator, vy_ast.Name):
                    if FunctionVisibility.is_valid_value(decorator.id):
                        if "function_visibility" in kwargs:
                            raise FunctionDeclarationException(
                                f"Visibility is already set to: {kwargs['function_visibility']}",
                                node,
                            )
                        kwargs["function_visibility"] = FunctionVisibility(decorator.id)

                    elif StateMutability.is_valid_value(decorator.id):
                        if "state_mutability" in kwargs:
                            raise FunctionDeclarationException(
                                f"Mutability is already set to: {kwargs['state_mutability']}", node
                            )
                        kwargs["state_mutability"] = StateMutability(decorator.id)

                    else:
                        if decorator.id == "constant":
                            warnings.warn(
                                "'@constant' decorator has been removed (see VIP2040). "
                                "Use `@view` instead.",
                                DeprecationWarning,
                            )
                        raise FunctionDeclarationException(
                            f"Unknown decorator: {decorator.id}", decorator
                        )

                else:
                    raise StructureException("Bad decorator syntax", decorator)

        if "function_visibility" not in kwargs:
            raise FunctionDeclarationException(
                f"Visibility must be set to one of: {', '.join(FunctionVisibility.values())}", node
            )

        if node.name == "__default__":
            if kwargs["function_visibility"] != FunctionVisibility.EXTERNAL:
                raise FunctionDeclarationException(
                    "Default function must be marked as `@external`", node
                )
            if node.args.args:
                raise FunctionDeclarationException(
                    "Default function may not receive any arguments", node.args.args[0]
                )

        if "state_mutability" not in kwargs:
            # Assume nonpayable if not set at all (cannot accept Ether, but can modify state)
            kwargs["state_mutability"] = StateMutability.NONPAYABLE

        if kwargs["state_mutability"] == StateMutability.PURE and "nonreentrant" in kwargs:
            raise StructureException("Cannot use reentrancy guard on pure functions", node)

        if node.name == "__init__":
            if (
                kwargs["state_mutability"] in (StateMutability.PURE, StateMutability.VIEW)
                or kwargs["function_visibility"] == FunctionVisibility.INTERNAL
            ):
                raise FunctionDeclarationException(
                    "Constructor cannot be marked as `@pure`, `@view` or `@internal`", node
                )

            # call arguments
            if node.args.defaults:
                raise FunctionDeclarationException(
                    "Constructor may not use default arguments", node.args.defaults[0]
                )

        argnames = set()  # for checking uniqueness
        n_total_args = len(node.args.args)
        n_positional_args = n_total_args - len(node.args.defaults)
        defaults = [None] * n_positional_args + node.args.defaults

        positional_args = []
        keyword_args = []

<<<<<<< HEAD
        namespace = get_namespace()
        for i, (arg, value) in enumerate(zip(node.args.args, defaults)):
            argname = arg.arg
            if argname in ("gas", "value", "skip_contract_check", "default_return_value"):
=======
        for arg, value in zip(node.args.args, defaults):
            if arg.arg in ("gas", "value", "skip_contract_check", "default_return_value"):
>>>>>>> 97ff017c
                raise ArgumentException(
                    f"Cannot use '{argname}' as a variable name in a function input", arg
                )
<<<<<<< HEAD
            if argname in argnames:
                raise ArgumentException(f"Function contains multiple inputs named {argname}", arg)
            if argname in namespace:
                raise NamespaceCollision(argname, arg)
=======
            if arg.arg in arguments:
                raise ArgumentException(f"Function contains multiple inputs named {arg.arg}", arg)
>>>>>>> 97ff017c

            if arg.annotation is None:
                raise ArgumentException(f"Function argument '{argname}' is missing a type", arg)

            type_ = type_from_annotation(arg.annotation, DataLocation.CALLDATA)

            if value is not None:
                if not check_kwargable(value):
                    raise StateAccessViolation(
                        "Value must be literal or environment variable", value
                    )
                validate_expected_type(value, type_)

            if i < n_positional_args:
                positional_args.append(FunctionArg(argname, type_, arg))
            else:
                keyword_args.append(FunctionArg(argname, type_, arg, value))

            argnames.add(argname)

        # return types
        if node.returns is None:
            return_type = None
        elif node.name == "__init__":
            raise FunctionDeclarationException(
                "Constructor may not have a return type", node.returns
            )
        elif isinstance(node.returns, (vy_ast.Name, vy_ast.Subscript, vy_ast.Tuple)):
            # note: consider, for cleanliness, adding DataLocation.RETURN_VALUE
            return_type = type_from_annotation(node.returns, DataLocation.MEMORY)
        else:
            raise InvalidType("Function return value must be a type name or tuple", node.returns)

        return cls(node.name, positional_args, keyword_args, return_type, **kwargs)

    def set_reentrancy_key_position(self, position: StorageSlot) -> None:
        if hasattr(self, "reentrancy_key_position"):
            raise CompilerPanic("Position was already assigned")
        if self.nonreentrant is None:
            raise CompilerPanic(f"No reentrant key {self}")
        # sanity check even though implied by the type
        if position._location != DataLocation.STORAGE:
            raise CompilerPanic("Non-storage reentrant key")
        self.reentrancy_key_position = position

    @classmethod
    def getter_from_VariableDecl(cls, node: vy_ast.VariableDecl) -> "ContractFunctionT":
        """
        Generate a `ContractFunctionT` object from an `VariableDecl` node.

        Used to create getter functions for public variables.

        Arguments
        ---------
        node : VariableDecl
            Vyper ast node to generate the function definition from.

        Returns
        -------
        ContractFunctionT
        """
        if not node.is_public:
            raise CompilerPanic("getter generated for non-public function")
        type_ = type_from_annotation(node.annotation, DataLocation.STORAGE)
        arguments, return_type = type_.getter_signature
        args = []
        for i, item in enumerate(arguments):
            args.append(FunctionArg(f"arg{i}", item))

        return cls(
            node.target.id,
            args,
            [],
            return_type,
            function_visibility=FunctionVisibility.EXTERNAL,
            state_mutability=StateMutability.VIEW,
        )

    @property
    # convenience property for compare_signature, as it would
    # appear in a public interface
    def _iface_sig(self) -> Tuple[Tuple, Optional[VyperType]]:
        return tuple(self.arguments_typs), self.return_type

    def compare_signature(self, other: "ContractFunctionT") -> bool:
        """
        Compare the signature of this function with another function.

        Used when determining if an interface has been implemented. This method
        should not be directly implemented by any inherited classes.
        """

        if not self.is_external:
            return False

        arguments, return_type = self._iface_sig
        other_arguments, other_return_type = other._iface_sig

        if len(arguments) != len(other_arguments):
            return False
        for atyp, btyp in zip(arguments, other_arguments):
            if not atyp.compare_type(btyp):
                return False
        if return_type and not return_type.compare_type(other_return_type):  # type: ignore
            return False

        return True

    def get_default_value(self, kwarg_name: str) -> Optional[vy_ast.VyperNode]:
        for arg in self.keyword_args:
            if arg.name == kwarg_name:
                return arg.default_value

        raise ArgumentException(f"`{kwarg_name}` is not a keyword argument in {self}")

    # for backwards compatibility
    @property
    def arguments(self) -> List[FunctionArg]:
        return self.positional_args + self.keyword_args

    @property
    def arguments_typs(self) -> List[VyperType]:
        return [arg.typ for arg in self.arguments]

    @property
    def n_positional_args(self) -> int:
        return len(self.positional_args)

    @property
    def n_keyword_args(self) -> int:
        return len(self.keyword_args)

    @property
    def n_total_args(self) -> int:
        return self.n_positional_args + self.n_keyword_args

    @property
    def is_external(self) -> bool:
        return self.visibility == FunctionVisibility.EXTERNAL

    @property
    def is_internal(self) -> bool:
        return self.visibility == FunctionVisibility.INTERNAL

    @property
    def is_mutable(self) -> bool:
        return self.mutability not in (StateMutability.PURE, StateMutability.VIEW)

    @property
    def is_payable(self) -> bool:
        return self.mutability == StateMutability.PAYABLE

    @property
    def is_constructor(self) -> bool:
        return self.name == "__init__"

    @property
    def is_fallback(self) -> bool:
        return self.name == "__default__"

    @property
    def method_ids(self) -> Dict[str, int]:
        """
        Dict of `{signature: four byte selector}` for this function.

        * For functions without default arguments the dict contains one item.
        * For functions with default arguments, there is one key for each
          function signature.
        """
        arg_types = [i.canonical_abi_type for i in self.arguments_typs]

        if self.n_keyword_args == 0:
            return _generate_method_id(self.name, arg_types)

        method_ids = {}
        for i in range(self.n_positional_args, self.n_total_args + 1):
            method_ids.update(_generate_method_id(self.name, arg_types[:i]))
        return method_ids

    def fetch_call_return(self, node: vy_ast.Call) -> Optional[VyperType]:
        if node.get("func.value.id") == "self" and self.visibility == FunctionVisibility.EXTERNAL:
            raise CallViolation("Cannot call external functions via 'self'", node)

        # for external calls, include gas and value as optional kwargs
        kwarg_keys = [arg.name for arg in self.keyword_args]
        if node.get("func.value.id") != "self":
            kwarg_keys += list(self.call_site_kwargs.keys())
        validate_call_args(node, (self.n_positional_args, self.n_total_args), kwarg_keys)

        if self.mutability < StateMutability.PAYABLE:
            kwarg_node = next((k for k in node.keywords if k.arg == "value"), None)
            if kwarg_node is not None:
                raise CallViolation("Cannot send ether to nonpayable function", kwarg_node)

        for arg, expected in zip(node.args, self.arguments_typs):
            validate_expected_type(arg, expected)

        # TODO this should be moved to validate_call_args
        for kwarg in node.keywords:
            if kwarg.arg in self.call_site_kwargs:
                kwarg_settings = self.call_site_kwargs[kwarg.arg]
                if kwarg.arg == "default_return_value" and self.return_type is None:
                    raise ArgumentException(
                        f"`{kwarg.arg}=` specified but {self.name}() does not return anything",
                        kwarg.value,
                    )
                validate_expected_type(kwarg.value, kwarg_settings.typ)
                if kwarg_settings.require_literal:
                    if not isinstance(kwarg.value, vy_ast.Constant):
                        raise InvalidType(
                            f"{kwarg.arg} must be literal {kwarg_settings.typ}", kwarg.value
                        )
            else:
                # Generate the modified source code string with the kwarg removed
                # as a suggestion to the user.
                kwarg_pattern = rf"{kwarg.arg}\s*=\s*{re.escape(kwarg.value.node_source_code)}"
                modified_line = re.sub(
                    kwarg_pattern, kwarg.value.node_source_code, node.node_source_code
                )
                error_suggestion = (
                    f"\n(hint: Try removing the kwarg: `{modified_line}`)"
                    if modified_line != node.node_source_code
                    else ""
                )

                raise ArgumentException(
                    (
                        "Usage of kwarg in Vyper is restricted to "
                        + ", ".join([f"{k}=" for k in self.call_site_kwargs.keys()])
                        + f". {error_suggestion}"
                    ),
                    kwarg,
                )

        return self.return_type

    def to_toplevel_abi_dict(self):
        abi_dict: Dict = {"stateMutability": self.mutability.value}

        if self.is_fallback:
            abi_dict["type"] = "fallback"
            return [abi_dict]

        if self.is_constructor:
            abi_dict["type"] = "constructor"
        else:
            abi_dict["type"] = "function"
            abi_dict["name"] = self.name

        abi_dict["inputs"] = [arg.typ.to_abi_arg(name=arg.name) for arg in self.arguments]

        typ = self.return_type
        if typ is None:
            abi_dict["outputs"] = []
        elif isinstance(typ, TupleT) and len(typ.member_types) > 1:
            abi_dict["outputs"] = [t.to_abi_arg() for t in typ.member_types]
        else:
            abi_dict["outputs"] = [typ.to_abi_arg()]

        if self.n_keyword_args > 0:
            # for functions with default args, return a dict for each possible arg count
            result = []
            for i in range(self.n_positional_args, self.n_total_args + 1):
                result.append(abi_dict.copy())
                result[-1]["inputs"] = result[-1]["inputs"][:i]
            return result
        else:
            return [abi_dict]

    def set_frame_info(self, frame_info: FrameInfo) -> None:
        if self.ir_info.frame_info is not None:
            raise CompilerPanic("sig.ir_info.frame_info already set!")
        self.ir_info.frame_info = frame_info

    # calculate the abi signature for a given set of kwargs
    def abi_signature_for_kwargs(self, kwargs: List[FunctionArg]) -> str:
        args = self.positional_args + kwargs
        return self.name + "(" + ",".join([arg.typ.abi_type.selector_name() for arg in args]) + ")"


class MemberFunctionT(VyperType):
    """
    Member function type definition.

    This class has no corresponding primitive.

    (examples for (x <DynArray[int128, 3]>).append(1))

    Arguments:
        underlying_type: the type this method is attached to. ex. DynArray[int128, 3]
        name: the name of this method. ex. "append"
        arg_types: the argument types this method accepts. ex. [int128]
        return_type: the return type of this method. ex. None
    """

    _is_callable = True

    # keep LGTM linter happy
    def __eq__(self, other):
        return super().__eq__(other)

    def __init__(
        self,
        underlying_type: VyperType,
        name: str,
        arg_types: List[VyperType],
        return_type: Optional[VyperType],
        is_modifying: bool,
    ) -> None:
        super().__init__()

        self.underlying_type = underlying_type
        self.name = name
        self.arg_types = arg_types
        self.return_type = return_type
        self.is_modifying = is_modifying

    def __repr__(self):
        return f"{self.underlying_type._id} member function '{self.name}'"

    def fetch_call_return(self, node: vy_ast.Call) -> Optional[VyperType]:
        validate_call_args(node, len(self.arg_types))

        assert len(node.args) == len(self.arg_types)  # validate_call_args postcondition
        for arg, expected_type in zip(node.args, self.arg_types):
            # CMC 2022-04-01 this should probably be in the validation module
            validate_expected_type(arg, expected_type)

        return self.return_type


def _generate_method_id(name: str, canonical_abi_types: List[str]) -> Dict[str, int]:
    function_sig = f"{name}({','.join(canonical_abi_types)})"
    selector = keccak256(function_sig.encode())[:4].hex()
    return {function_sig: int(selector, 16)}<|MERGE_RESOLUTION|>--- conflicted
+++ resolved
@@ -340,27 +340,14 @@
         positional_args = []
         keyword_args = []
 
-<<<<<<< HEAD
-        namespace = get_namespace()
         for i, (arg, value) in enumerate(zip(node.args.args, defaults)):
             argname = arg.arg
             if argname in ("gas", "value", "skip_contract_check", "default_return_value"):
-=======
-        for arg, value in zip(node.args.args, defaults):
-            if arg.arg in ("gas", "value", "skip_contract_check", "default_return_value"):
->>>>>>> 97ff017c
                 raise ArgumentException(
                     f"Cannot use '{argname}' as a variable name in a function input", arg
                 )
-<<<<<<< HEAD
             if argname in argnames:
                 raise ArgumentException(f"Function contains multiple inputs named {argname}", arg)
-            if argname in namespace:
-                raise NamespaceCollision(argname, arg)
-=======
-            if arg.arg in arguments:
-                raise ArgumentException(f"Function contains multiple inputs named {arg.arg}", arg)
->>>>>>> 97ff017c
 
             if arg.annotation is None:
                 raise ArgumentException(f"Function argument '{argname}' is missing a type", arg)
