from functools import cached_property
from typing import Optional

from vyper import ast as vy_ast
from vyper.abi_types import ABI_Address, ABIType
from vyper.ast.validation import validate_call_args
<<<<<<< HEAD
from vyper.exceptions import InterfaceViolation, NamespaceCollision, StructureException
from vyper.semantics.analysis.base import Modifiability, VarInfo
from vyper.semantics.analysis.utils import (
    check_modifiability,
    validate_expected_type,
    validate_unique_method_ids,
)
=======
from vyper.exceptions import (
    InterfaceViolation,
    NamespaceCollision,
    StructureException,
    UnfoldableNode,
)
from vyper.semantics.analysis.base import VarInfo
from vyper.semantics.analysis.utils import validate_expected_type, validate_unique_method_ids
>>>>>>> 06fa46a5
from vyper.semantics.namespace import get_namespace
from vyper.semantics.types.base import TYPE_T, VyperType
from vyper.semantics.types.function import ContractFunctionT
from vyper.semantics.types.primitives import AddressT
from vyper.semantics.types.user import EventT, StructT, _UserType


class InterfaceT(_UserType):
    _type_members = {"address": AddressT()}
    _is_prim_word = True
    _as_array = True
    _as_hashmap_key = True
    _supports_external_calls = True
    _attribute_in_annotation = True

    def __init__(self, _id: str, functions: dict, events: dict, structs: dict) -> None:
        validate_unique_method_ids(list(functions.values()))

        members = functions | events | structs

        # sanity check: by construction, there should be no duplicates.
        assert len(members) == len(functions) + len(events) + len(structs)

        super().__init__(functions)

        self._helper = VyperType(events | structs)
        self._id = _id
        self.functions = functions
        self.events = events
        self.structs = structs

    def get_type_member(self, attr, node):
        # get an event or struct from this interface
        return TYPE_T(self._helper.get_member(attr, node))

    @property
    def getter_signature(self):
        return (), AddressT()

    @property
    def abi_type(self) -> ABIType:
        return ABI_Address()

    def __repr__(self):
        return f"interface {self._id}"

    def _try_fold(self, node):
        if len(node.args) != 1:
            raise UnfoldableNode("wrong number of args", node.args)
        arg = node.args[0].get_folded_value()
        if not isinstance(arg, vy_ast.Hex):
            raise UnfoldableNode("not an address", arg)

        return node

    # when using the type itself (not an instance) in the call position
    def _ctor_call_return(self, node: vy_ast.Call) -> "InterfaceT":
        self._ctor_arg_types(node)
        return self

    def _ctor_arg_types(self, node):
        validate_call_args(node, 1)
        validate_expected_type(node.args[0], AddressT())
        return [AddressT()]

    def _ctor_kwarg_types(self, node):
        return {}

    def check_modifiability_for_call(self, node: vy_ast.Call, modifiability: Modifiability) -> bool:
        return check_modifiability(node.args[0], modifiability)

    # TODO x.validate_implements(other)
    def validate_implements(self, node: vy_ast.ImplementsDecl) -> None:
        namespace = get_namespace()
        unimplemented = []

        def _is_function_implemented(fn_name, fn_type):
            vyper_self = namespace["self"].typ
            if fn_name not in vyper_self.members:
                return False
            s = vyper_self.members[fn_name]
            if isinstance(s, ContractFunctionT):
                to_compare = vyper_self.members[fn_name]
            # this is kludgy, rework order of passes in ModuleNodeVisitor
            elif isinstance(s, VarInfo) and s.is_public:
                to_compare = s.decl_node._metadata["getter_type"]
            else:
                return False

            return to_compare.implements(fn_type)

        # check for missing functions
        for name, type_ in self.functions.items():
            if not isinstance(type_, ContractFunctionT):
                # ex. address
                continue

            if not _is_function_implemented(name, type_):
                unimplemented.append(name)

        # check for missing events
        for name, event in self.events.items():
            if name not in namespace:
                unimplemented.append(name)
                continue

            if not isinstance(namespace[name], EventT):
                unimplemented.append(f"{name} is not an event!")
            if (
                namespace[name].event_id != event.event_id
                or namespace[name].indexed != event.indexed
            ):
                unimplemented.append(f"{name} is not implemented! (should be {event})")

        if len(unimplemented) > 0:
            # TODO: improve the error message for cases where the
            # mismatch is small (like mutability, or just one argument
            # is off, etc).
            missing_str = ", ".join(sorted(unimplemented))
            raise InterfaceViolation(
                f"Contract does not implement all interface functions or events: {missing_str}",
                node,
            )

    def to_toplevel_abi_dict(self) -> list[dict]:
        abi = []
        for event in self.events.values():
            abi += event.to_toplevel_abi_dict()
        for func in self.functions.values():
            abi += func.to_toplevel_abi_dict()
        return abi

    # helper function which performs namespace collision checking
    @classmethod
    def _from_lists(
        cls,
        name: str,
        function_list: list[tuple[str, ContractFunctionT]],
        event_list: list[tuple[str, EventT]],
        struct_list: list[tuple[str, StructT]],
    ) -> "InterfaceT":
        functions = {}
        events = {}
        structs = {}

        seen_items: dict = {}

        for name, function in function_list:
            if name in seen_items:
                raise NamespaceCollision(f"multiple functions named '{name}'!", function.ast_def)
            functions[name] = function
            seen_items[name] = function

        for name, event in event_list:
            if name in seen_items:
                raise NamespaceCollision(
                    f"multiple functions or events named '{name}'!", event.decl_node
                )
            events[name] = event
            seen_items[name] = event

        for name, struct in struct_list:
            if name in seen_items:
                raise NamespaceCollision(
                    f"multiple functions or events named '{name}'!", event.decl_node
                )
            structs[name] = struct
            seen_items[name] = struct

        return cls(name, functions, events, structs)

    @classmethod
    def from_json_abi(cls, name: str, abi: dict) -> "InterfaceT":
        """
        Generate an `InterfaceT` object from an ABI.

        Arguments
        ---------
        name : str
            The name of the interface
        abi : dict
            Contract ABI

        Returns
        -------
        InterfaceT
            primitive interface type
        """
        functions: list = []
        events: list = []

        for item in [i for i in abi if i.get("type") == "function"]:
            functions.append((item["name"], ContractFunctionT.from_abi(item)))
        for item in [i for i in abi if i.get("type") == "event"]:
            events.append((item["name"], EventT.from_abi(item)))

        structs: list = []  # no structs in json ABI (as of yet)
        return cls._from_lists(name, functions, events, structs)

    @classmethod
    def from_ModuleT(cls, module_t: "ModuleT") -> "InterfaceT":
        """
        Generate an `InterfaceT` object from a Vyper ast node.

        Arguments
        ---------
        module_t: ModuleT
            Vyper module type
        Returns
        -------
        InterfaceT
            primitive interface type
        """
        funcs = []

        for node in module_t.function_defs:
            func_t = node._metadata["func_type"]
            if not func_t.is_external:
                continue
            funcs.append((node.name, func_t))

        # add getters for public variables since they aren't yet in the AST
        for node in module_t._module.get_children(vy_ast.VariableDecl):
            if not node.is_public:
                continue
            getter = node._metadata["getter_type"]
            funcs.append((node.target.id, getter))

        events = [(node.name, node._metadata["event_type"]) for node in module_t.event_defs]

        structs = [(node.name, node._metadata["struct_type"]) for node in module_t.struct_defs]

        return cls._from_lists(module_t._id, funcs, events, structs)

    @classmethod
    def from_InterfaceDef(cls, node: vy_ast.InterfaceDef) -> "InterfaceT":
        functions = []
        for func_ast in node.body:
            if not isinstance(func_ast, vy_ast.FunctionDef):
                raise StructureException(
                    "Interfaces can only contain function definitions", func_ast
                )
            if len(func_ast.decorator_list) > 0:
                raise StructureException(
                    "Function definition in interface cannot be decorated",
                    func_ast.decorator_list[0],
                )
            functions.append((func_ast.name, ContractFunctionT.from_InterfaceDef(func_ast)))

        # no structs or events in InterfaceDefs
        events: list = []
        structs: list = []

        return cls._from_lists(node.name, functions, events, structs)


# Datatype to store all module information.
class ModuleT(VyperType):
    def __init__(self, module: vy_ast.Module, name: Optional[str] = None):
        super().__init__()

        self._module = module

        self._id = name or module.path

        # compute the interface, note this has the side effect of checking
        # for function collisions
        self._helper = self.interface

        for f in self.function_defs:
            # note: this checks for collisions
            self.add_member(f.name, f._metadata["func_type"])

        for e in self.event_defs:
            # add the type of the event so it can be used in call position
            self.add_member(e.name, TYPE_T(e._metadata["event_type"]))  # type: ignore

        for s in self.struct_defs:
            # add the type of the struct so it can be used in call position
            self.add_member(s.name, TYPE_T(s._metadata["struct_type"]))  # type: ignore

        for v in self.variable_decls:
            self.add_member(v.target.id, v.target._metadata["varinfo"])

        for i in self.import_stmts:
            import_info = i._metadata["import_info"]
            self.add_member(import_info.alias, import_info.typ)

    # __eq__ is very strict on ModuleT - object equality! this is because we
    # don't want to reason about where a module came from (i.e. input bundle,
    # search path, symlinked vs normalized path, etc.)
    def __eq__(self, other):
        return self is other

    def __hash__(self):
        return hash(id(self))

    def get_type_member(self, key: str, node: vy_ast.VyperNode) -> "VyperType":
        return self._helper.get_member(key, node)

    # this is a property, because the function set changes after AST expansion
    @property
    def function_defs(self):
        return self._module.get_children(vy_ast.FunctionDef)

    @property
    def event_defs(self):
        return self._module.get_children(vy_ast.EventDef)

    @property
    def struct_defs(self):
        return self._module.get_children(vy_ast.StructDef)

    @property
    def import_stmts(self):
        return self._module.get_children((vy_ast.Import, vy_ast.ImportFrom))

    @property
    def variable_decls(self):
        return self._module.get_children(vy_ast.VariableDecl)

    @cached_property
    def variables(self):
        # variables that this module defines, ex.
        # `x: uint256` is a private storage variable named x
        return {s.target.id: s.target._metadata["varinfo"] for s in self.variable_decls}

    @cached_property
    def immutables(self):
        return [t for t in self.variables.values() if t.is_immutable]

    @cached_property
    def immutable_section_bytes(self):
        return sum([imm.typ.memory_bytes_required for imm in self.immutables])

    @cached_property
    def interface(self):
        return InterfaceT.from_ModuleT(self)<|MERGE_RESOLUTION|>--- conflicted
+++ resolved
@@ -4,24 +4,18 @@
 from vyper import ast as vy_ast
 from vyper.abi_types import ABI_Address, ABIType
 from vyper.ast.validation import validate_call_args
-<<<<<<< HEAD
-from vyper.exceptions import InterfaceViolation, NamespaceCollision, StructureException
+from vyper.exceptions import (
+    InterfaceViolation,
+    NamespaceCollision,
+    StructureException,
+    UnfoldableNode,
+)
 from vyper.semantics.analysis.base import Modifiability, VarInfo
 from vyper.semantics.analysis.utils import (
     check_modifiability,
     validate_expected_type,
     validate_unique_method_ids,
 )
-=======
-from vyper.exceptions import (
-    InterfaceViolation,
-    NamespaceCollision,
-    StructureException,
-    UnfoldableNode,
-)
-from vyper.semantics.analysis.base import VarInfo
-from vyper.semantics.analysis.utils import validate_expected_type, validate_unique_method_ids
->>>>>>> 06fa46a5
 from vyper.semantics.namespace import get_namespace
 from vyper.semantics.types.base import TYPE_T, VyperType
 from vyper.semantics.types.function import ContractFunctionT
