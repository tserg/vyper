# primitive types which occupy one word, like ints and addresses

from decimal import Decimal
from functools import cached_property
from typing import Tuple, Union

from vyper import ast as vy_ast
<<<<<<< HEAD
from vyper.abi_types import ABI_Address, ABI_Bool, ABI_BytesM, ABI_GIntM, ABIType
from vyper.exceptions import CompilerPanic, InvalidLiteral, InvalidOperation, OverflowException
=======
from vyper.abi_types import ABI_Address, ABI_Bool, ABI_BytesM, ABI_FixedMxN, ABI_GIntM, ABIType
from vyper.exceptions import (
    CompilerPanic,
    InvalidLiteral,
    InvalidOperation,
    OverflowException,
    VyperException,
)
>>>>>>> 176e7f7f
from vyper.utils import checksum_encode, int_bounds, is_checksum_encoded

from .base import VyperType
from .bytestrings import BytesT


class _PrimT(VyperType):
    _is_prim_word = True
    _equality_attrs: tuple = ()
    _as_hashmap_key = True
    _as_array = True


# should inherit from uint8?
class BoolT(_PrimT):
    _id = "bool"
    _valid_literal = (vy_ast.NameConstant,)

    def validate_boolean_op(self, node: vy_ast.BoolOp) -> None:
        return

    def validate_numeric_op(
        self, node: Union[vy_ast.UnaryOp, vy_ast.BinOp, vy_ast.AugAssign]
    ) -> None:
        if not isinstance(node.op, vy_ast.Not):
            self._raise_invalid_op(node)

    @property
    def abi_type(self) -> ABIType:
        return ABI_Bool()

    def validate_literal(self, node: vy_ast.Constant) -> None:
        super().validate_literal(node)
        if node.value is None:
            raise InvalidLiteral("Invalid literal for type 'bool'", node)


RANGE_1_32 = list(range(1, 33))


# one-word bytesM with m possible bytes set, e.g. bytes1..bytes32
class BytesM_T(_PrimT):
    typeclass = "bytes_m"

    _valid_literal = (vy_ast.Hex,)

    _equality_attrs = ("m",)

    def __init__(self, m):
        super().__init__()
        self.m: int = m

    @property
    def _id(self):
        return f"bytes{self.m}"

    @property
    def m_bits(self):
        return self.m * 8

    # convenience for backwards API compat
    @property
    def length(self):
        return self.m

    @property
    def abi_type(self) -> ABIType:
        return ABI_BytesM(self.m)

    @classmethod
    def all(cls) -> Tuple["BytesM_T", ...]:
        return tuple(cls(m) for m in RANGE_1_32)

    def validate_literal(self, node: vy_ast.Constant) -> None:
        super().validate_literal(node)

        assert isinstance(node, vy_ast.Hex)  # keep mypy happy

        val = node.value

        if node.n_bytes != self.m:
            raise InvalidLiteral("Invalid literal for type {self}", node)

        nibbles = val[2:]  # strip leading 0x
        if nibbles not in (nibbles.lower(), nibbles.upper()):
            raise InvalidLiteral(f"Cannot mix uppercase and lowercase for {self} literal", node)

    def compare_type(self, other: VyperType) -> bool:
        if not super().compare_type(other):
            return False
        assert isinstance(other, BytesM_T)

        return self.m == other.m


class NumericT(_PrimT):
    _is_signed: bool
    _bits: int
    _invalid_ops: tuple

    # the type this can assume in the AST
    ast_type: type

    @property
    def ast_bounds(self):
        raise NotImplementedError("should be overridden!")

    # get the integer bounds on IR values of this type.
    # note the distinction for decimals: ast_bounds will return a Decimal,
    # int_bounds will return the fully expanded int range.
    @cached_property
    def int_bounds(self) -> Tuple[int, int]:
        return int_bounds(signed=self.is_signed, bits=self.bits)

    @cached_property
    def bits(self) -> int:
        return self._bits

    @cached_property
    def is_signed(self) -> bool:
        return self._is_signed

    def validate_literal(self, node: vy_ast.Constant) -> None:
        super().validate_literal(node)
        lower, upper = self.ast_bounds
        if node.value < lower:
            raise OverflowException(f"Value is below lower bound for given type ({lower})", node)
        if node.value > upper:
            raise OverflowException(f"Value exceeds upper bound for given type ({upper})", node)

    def validate_numeric_op(
        self, node: Union[vy_ast.UnaryOp, vy_ast.BinOp, vy_ast.AugAssign]
    ) -> None:
        if isinstance(node.op, self._invalid_ops):
            self._raise_invalid_op(node)

        def _get_lr():
            if isinstance(node, vy_ast.BinOp):
                return node.left, node.right
            elif isinstance(node, vy_ast.AugAssign):
                return node.target, node.value
            else:
                raise CompilerPanic(f"Unexpected node type for numeric op: {type(node).__name__}")

        if isinstance(node.op, (vy_ast.LShift, vy_ast.RShift)):
            if self._bits != 256:
                raise InvalidOperation(
                    f"Cannot perform {node.op.description} on non-int256/uint256 type!", node
                )

        if isinstance(node.op, vy_ast.Pow):
            left, right = _get_lr()

            value_bits = self._bits - (1 if self._is_signed else 0)

            # TODO double check: this code seems duplicated with constant eval
            # constant folding ensures one of `(left, right)` is never a literal
            if isinstance(left, vy_ast.Int):
                if left.value >= 2**value_bits:
                    raise OverflowException(
                        "Base is too large, calculation will always overflow", left
                    )
                elif left.value < -(2**value_bits):
                    raise OverflowException(
                        "Base is too small, calculation will always underflow", left
                    )
            elif isinstance(right, vy_ast.Int):
                if right.value < 0:
                    raise InvalidOperation("Cannot calculate a negative power", right)
                if right.value > value_bits:
                    raise OverflowException(
                        "Power is too large, calculation will always overflow", right
                    )
            else:
                msg = (
                    "Cannot apply an overflow check on exponentiation when both "
                    "the base and power are unknown at compile-time."
                )
                if not self._is_signed:
                    msg = (
                        f"{msg} To perform this operation without an overflow check, use "
                        f"`pow_mod256({left.node_source_code}, {right.node_source_code})`"
                    )
                raise InvalidOperation(msg, node)

    def validate_comparator(self, node: vy_ast.Compare) -> None:
        # all comparators are valid on numeric types
        return


def _add_div_hint(node, e):
    if isinstance(node.op, vy_ast.Div):
        suggested = vy_ast.FloorDiv._pretty
    elif isinstance(node.op, vy_ast.FloorDiv):
        suggested = vy_ast.Div._pretty
    else:
        return e

    if isinstance(node, vy_ast.BinOp):
        e._hint = f"did you mean `{node.left.node_source_code} "
        e._hint += f"{suggested} {node.right.node_source_code}`?"
    elif isinstance(node, vy_ast.AugAssign):
        e._hint = f"did you mean `{node.target.node_source_code} "
        e._hint += f"{suggested}= {node.value.node_source_code}`?"

    return e


class IntegerT(NumericT):
    """
    General integer type. All signed and unsigned ints from uint8 thru int256

    Attributes
    ----------
    bits : int
        Number of bits the value occupies in memory
    is_signed : bool
        Is the value signed?
    """

    typeclass = "integer"

    _valid_literal = (vy_ast.Int,)
    _equality_attrs = ("is_signed", "bits")

    ast_type = int

    def __init__(self, is_signed, bits):
        super().__init__()
        self._is_signed = is_signed
        self._bits = bits

    @cached_property
    def _id(self):
        u = "u" if not self.is_signed else ""
        return f"{u}int{self.bits}"

    @cached_property
    def ast_bounds(self) -> Tuple[int, int]:
        return int_bounds(self.is_signed, self.bits)

    @cached_property
    def _invalid_ops(self):
        invalid_ops = (vy_ast.Not, vy_ast.Div)
        if not self.is_signed:
            return invalid_ops + (vy_ast.USub,)
        return invalid_ops

    def validate_numeric_op(self, node) -> None:
        try:
            super().validate_numeric_op(node)
        except VyperException as e:
            raise _add_div_hint(node, e) from None

    @classmethod
    # TODO maybe cache these three classmethods
    def signeds(cls) -> Tuple["IntegerT", ...]:
        return tuple(cls(is_signed=True, bits=i * 8) for i in RANGE_1_32)

    @classmethod
    def unsigneds(cls) -> Tuple["IntegerT", ...]:
        return tuple(cls(is_signed=False, bits=i * 8) for i in RANGE_1_32)

    @classmethod
    def all(cls) -> Tuple["IntegerT", ...]:
        return cls.signeds() + cls.unsigneds()

    @cached_property
    def abi_type(self) -> ABIType:
        return ABI_GIntM(self.bits, self.is_signed)

    def compare_type(self, other: VyperType) -> bool:
        # this function is performance sensitive
        # originally:
        # if not super().compare_type(other):
        #    return False
        # return self.is_signed == other.is_signed and self.bits == other.bits

        return (  # noqa: E721
            self.__class__ == other.__class__
            and self.is_signed == other.is_signed  # type: ignore
            and self.bits == other.bits  # type: ignore
        )


# helper function for readability.
# returns a uint<N> type.
def UINT(bits):
    return IntegerT(False, bits)


# helper function for readability.
# returns an int<N> type.
def SINT(bits):
    return IntegerT(True, bits)


class DecimalT(NumericT):
    typeclass = "decimal"

    _bits = 168  # TODO generalize
    _decimal_places = 10  # TODO generalize
    _id = "decimal"
    _is_signed = True
    _invalid_ops = (
        vy_ast.Pow,
        vy_ast.FloorDiv,
        vy_ast.BitAnd,
        vy_ast.BitOr,
        vy_ast.BitXor,
        vy_ast.Not,
    )
    _valid_literal = (vy_ast.Decimal,)

    _equality_attrs = ("_bits", "_decimal_places")

    ast_type = Decimal

    def validate_numeric_op(self, node) -> None:
        try:
            super().validate_numeric_op(node)
        except VyperException as e:
            raise _add_div_hint(node, e) from None

    @cached_property
    def abi_type(self) -> ABIType:
        return ABI_GIntM(self._bits, self._is_signed)

    @cached_property
    def decimals(self) -> int:
        # Alias for API compatibility with codegen
        return self._decimal_places

    @cached_property
    def divisor(self) -> int:
        return 10**self.decimals

    @cached_property
    def epsilon(self) -> Decimal:
        return 1 / Decimal(self.divisor)

    @cached_property
    def ast_bounds(self) -> Tuple[Decimal, Decimal]:
        return self.decimal_bounds

    @cached_property
    def decimal_bounds(self) -> Tuple[Decimal, Decimal]:
        lo, hi = int_bounds(signed=self.is_signed, bits=self.bits)
        DIVISOR = Decimal(self.divisor)
        return lo / DIVISOR, hi / DIVISOR


# maybe this even deserves its own module, address.py
# should inherit from uint160?
class AddressT(_PrimT):
    _id = "address"
    _valid_literal = (vy_ast.Hex,)
    _type_members = {
        "balance": UINT(256),
        "codehash": BytesM_T(32),
        "codesize": UINT(256),
        "is_contract": BoolT(),
        "code": BytesT(),
    }

    @cached_property
    def abi_type(self) -> ABIType:
        return ABI_Address()

    def validate_literal(self, node: vy_ast.Constant) -> None:
        super().validate_literal(node)
        assert isinstance(node, vy_ast.Hex)  # keep mypy happy
        if node.n_bytes != 20:
            raise InvalidLiteral(f"Invalid address. Expected 20 bytes, got {node.n_bytes}.", node)

        addr = node.value
        if not is_checksum_encoded(addr):
            raise InvalidLiteral(
                "Address checksum mismatch. If you are sure this is the right "
                f"address, the correct checksummed form is: {checksum_encode(addr)}",
                node,
            )


# type for "self"
# refactoring note: it might be best for this to be a ModuleT actually
class SelfT(AddressT):
    _id = "self"

    def compare_type(self, other):
        # compares true to AddressT
        return isinstance(other, type(self)) or isinstance(self, type(other))<|MERGE_RESOLUTION|>--- conflicted
+++ resolved
@@ -5,11 +5,7 @@
 from typing import Tuple, Union
 
 from vyper import ast as vy_ast
-<<<<<<< HEAD
 from vyper.abi_types import ABI_Address, ABI_Bool, ABI_BytesM, ABI_GIntM, ABIType
-from vyper.exceptions import CompilerPanic, InvalidLiteral, InvalidOperation, OverflowException
-=======
-from vyper.abi_types import ABI_Address, ABI_Bool, ABI_BytesM, ABI_FixedMxN, ABI_GIntM, ABIType
 from vyper.exceptions import (
     CompilerPanic,
     InvalidLiteral,
@@ -17,7 +13,6 @@
     OverflowException,
     VyperException,
 )
->>>>>>> 176e7f7f
 from vyper.utils import checksum_encode, int_bounds, is_checksum_encoded
 
 from .base import VyperType
