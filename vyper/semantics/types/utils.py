import enum
from typing import Dict, List

from vyper import ast as vy_ast
from vyper.exceptions import (
    CompilerPanic,
    InvalidType,
    StructureException,
    UndeclaredDefinition,
    UnfoldableNode,
    UnknownType,
    VyperInternalException,
)
from vyper.semantics.namespace import get_namespace
from vyper.semantics.types.bases import BaseTypeDefinition, DataLocation
from vyper.semantics.types.indexable.sequence import ArrayDefinition, TupleDefinition
from vyper.semantics.validation.levenshtein_utils import get_levenshtein_error_suggestions
from vyper.semantics.validation.utils import get_exact_type_from_node, get_index_value


class KwargSettings:
    # convenience class which holds metadata about how to process kwargs.
    # contains the `default` value for the kwarg as a python value, and a
    # flag `require_literal`, which, when True, indicates that the kwarg
    # must be set to a compile-time constant at any call site.
    # (note that the kwarg processing machinery will return a
    # Python value instead of an AST or IRnode in this case).
    def __init__(self, typ, default, require_literal=False):
        self.typ = typ
        self.default = default
        self.require_literal = require_literal


class TypeTypeDefinition:
    def __init__(self, typedef):
        self.typedef = typedef

    def __repr__(self):
        return f"type({self.typedef})"


class StringEnum(enum.Enum):
    @staticmethod
    def auto():
        return enum.auto()

    # Must be first, or else won't work, specifies what .value is
    def _generate_next_value_(name, start, count, last_values):
        return name.lower()

    # Override ValueError with our own internal exception
    @classmethod
    def _missing_(cls, value):
        raise VyperInternalException(f"{value} is not a valid {cls.__name__}")

    @classmethod
    def is_valid_value(cls, value: str) -> bool:
        return value in set(o.value for o in cls)

    @classmethod
    def options(cls) -> List["StringEnum"]:
        return list(cls)

    @classmethod
    def values(cls) -> List[str]:
        return [v.value for v in cls.options()]

    # Comparison operations
    def __eq__(self, other: object) -> bool:
        if not isinstance(other, self.__class__):
            raise CompilerPanic("Can only compare like types.")
        return self is other

    # Python normally does __ne__(other) ==> not self.__eq__(other)

    def __lt__(self, other: object) -> bool:
        if not isinstance(other, self.__class__):
            raise CompilerPanic("Can only compare like types.")
        options = self.__class__.options()
        return options.index(self) < options.index(other)  # type: ignore

    def __le__(self, other: object) -> bool:
        return self.__eq__(other) or self.__lt__(other)

    def __gt__(self, other: object) -> bool:
        return not self.__le__(other)

    def __ge__(self, other: object) -> bool:
        return self.__eq__(other) or self.__gt__(other)


def get_type_from_abi(
    abi_type: Dict,
    location: DataLocation = DataLocation.UNSET,
    is_constant: bool = False,
    is_public: bool = False,
    not_assignable: bool = False,
) -> BaseTypeDefinition:
    """
    Return a type object from an ABI type definition.

    Arguments
    ---------
    abi_type : Dict
       A type definition taken from the `input` or `output` field of an ABI.

    Returns
    -------
    BaseTypeDefinition
        Type definition object.
    """
    type_string = abi_type["type"]
    if type_string == "fixed168x10":
        type_string = "decimal"
    if type_string in ("string", "bytes"):
        type_string = type_string.capitalize()

    namespace = get_namespace()

    if "[" in type_string:
        value_type_string, length_str = type_string.rsplit("[", maxsplit=1)
        try:
            length = int(length_str.rstrip("]"))
        except ValueError:
            raise UnknownType(f"ABI type has an invalid length: {type_string}") from None
        try:
            value_type = get_type_from_abi(
                {"type": value_type_string},
                location=location,
                is_constant=is_constant,
                not_assignable=not_assignable,
            )
        except UnknownType:
            raise UnknownType(f"ABI contains unknown type: {type_string}") from None
        try:
            return ArrayDefinition(
                value_type,
                length,
                location=location,
                is_constant=is_constant,
                is_public=is_public,
                not_assignable=not_assignable,
            )
        except InvalidType:
            raise UnknownType(f"ABI contains unknown type: {type_string}") from None

    else:
        try:
            return namespace[type_string]._type(
                location=location,
                is_constant=is_constant,
                is_public=is_public,
                not_assignable=not_assignable,
            )
        except KeyError:
            raise UnknownType(f"ABI contains unknown type: {type_string}") from None


def get_type_from_annotation(
    node: vy_ast.VyperNode,
    location: DataLocation,
    is_constant: bool = False,
    is_public: bool = False,
    is_immutable: bool = False,
    not_assignable: bool = False,
) -> BaseTypeDefinition:
    """
    Return a type object for the given AST node.

    Arguments
    ---------
    node : VyperNode
        Vyper ast node from the `annotation` member of an `AnnAssign` node.

    Returns
    -------
    BaseTypeDefinition
        Type definition object.
    """
    namespace = get_namespace()

    if isinstance(node, vy_ast.Tuple):
        values = node.elements
        types = tuple(get_type_from_annotation(v, DataLocation.UNSET) for v in values)
        return TupleDefinition(types)

    try:
        # get id of leftmost `Name` node from the annotation
        type_name = next(i.id for i in node.get_descendants(vy_ast.Name, include_self=True))
    except StopIteration:
        raise StructureException("Invalid syntax for type declaration", node)
    try:
        type_obj = namespace[type_name]
    except UndeclaredDefinition:
        suggestions_str = get_levenshtein_error_suggestions(type_name, namespace, 0.3)
        raise UnknownType(
            f"No builtin or user-defined type named '{type_name}'. {suggestions_str}", node
        ) from None

    if getattr(type_obj, "_as_array", False) and isinstance(node, vy_ast.Subscript):
        # TODO: handle `is_immutable` for arrays
        # if type can be an array and node is a subscript, create an `ArrayDefinition`
        length = get_index_value(node.slice)
        value_type = get_type_from_annotation(
            node.value, location, is_constant, False, is_immutable, not_assignable
        )
        return ArrayDefinition(
            value_type, length, location, is_constant, is_public, is_immutable, not_assignable
        )

    try:
        return type_obj.from_annotation(
            node, location, is_constant, is_public, is_immutable, not_assignable
        )
    except AttributeError:
        raise InvalidType(f"'{type_name}' is not a valid type", node) from None


def _check_literal(node: vy_ast.VyperNode) -> bool:
    """
    Check if the given node is a literal value.
    """
    if isinstance(node, vy_ast.Constant):
        return True
    elif isinstance(node, (vy_ast.Tuple, vy_ast.List)):
        return all(_check_literal(item) for item in node.elements)
    return False


def check_constant(node: vy_ast.VyperNode, vyper_module: vy_ast.Module = None) -> bool:
    """
    Check if the given node is a literal or constant value.
    """
    if _check_literal(node):
        return True
    if isinstance(node, (vy_ast.Tuple, vy_ast.List)):
        return all(check_constant(item) for item in node.elements)
    if isinstance(node, vy_ast.Call):
        # Literal structs
        args = node.args
        if len(args) == 1 and isinstance(args[0], vy_ast.Dict):
            return all(check_constant(v) for v in args[0].values)

        # Foldable builtin functions
        node_type = get_exact_type_from_node(node.func)
        if hasattr(node_type, "evaluate"):
            try:
                node_type.evaluate(node)
                return True
            except UnfoldableNode:
                return False

    # Foldable literal ops
    if isinstance(node, (vy_ast.BoolOp, vy_ast.BinOp, vy_ast.UnaryOp, vy_ast.Compare)):
        try:
            node.validate_foldable()  # type: ignore
            return True
        except UnfoldableNode:
            return False

    value_type = get_exact_type_from_node(node)
    return getattr(value_type, "is_constant", False)


def check_kwargable(node: vy_ast.VyperNode) -> bool:
    """
    Check if the given node can be used as a default arg
    """
    if _check_literal(node):
        return True
    if isinstance(node, (vy_ast.Tuple, vy_ast.List)):
        return all(check_kwargable(item) for item in node.elements)
    if isinstance(node, vy_ast.Call):
        args = node.args
        if len(args) == 1 and isinstance(args[0], vy_ast.Dict):
            return all(check_kwargable(v) for v in args[0].values)

        node_type = get_exact_type_from_node(node.func)
        if hasattr(node_type, "evaluate"):
            try:
                node_type.evaluate(node)
                return True
            except UnfoldableNode:
                return False
    if isinstance(node, (vy_ast.BoolOp, vy_ast.BinOp, vy_ast.UnaryOp, vy_ast.Compare)):
        try:
            node.validate_foldable()  # type: ignore
            return True
        except UnfoldableNode:
            return False

    value_type = get_exact_type_from_node(node)
<<<<<<< HEAD
    return getattr(value_type, "not_assignable", False)


def generate_abi_type(type_definition, name=""):
    # TODO oof fixme
    from vyper.semantics.types.user.struct import StructDefinition

    if isinstance(type_definition, StructDefinition):
        return {
            "name": name,
            "type": "tuple",
            "components": [generate_abi_type(v, k) for k, v in type_definition.members.items()],
        }
    if isinstance(type_definition, TupleDefinition):
        return {
            "type": "tuple",
            "components": [generate_abi_type(i) for i in type_definition.value_type],
        }
    return {"name": name, "type": type_definition.canonical_abi_type}
=======
    # is_constant here actually means not_assignable, and is to be renamed
    return getattr(value_type, "is_constant", False)
>>>>>>> 27688c2e
<|MERGE_RESOLUTION|>--- conflicted
+++ resolved
@@ -290,27 +290,4 @@
             return False
 
     value_type = get_exact_type_from_node(node)
-<<<<<<< HEAD
-    return getattr(value_type, "not_assignable", False)
-
-
-def generate_abi_type(type_definition, name=""):
-    # TODO oof fixme
-    from vyper.semantics.types.user.struct import StructDefinition
-
-    if isinstance(type_definition, StructDefinition):
-        return {
-            "name": name,
-            "type": "tuple",
-            "components": [generate_abi_type(v, k) for k, v in type_definition.members.items()],
-        }
-    if isinstance(type_definition, TupleDefinition):
-        return {
-            "type": "tuple",
-            "components": [generate_abi_type(i) for i in type_definition.value_type],
-        }
-    return {"name": name, "type": type_definition.canonical_abi_type}
-=======
-    # is_constant here actually means not_assignable, and is to be renamed
-    return getattr(value_type, "is_constant", False)
->>>>>>> 27688c2e
+    return getattr(value_type, "not_assignable", False)