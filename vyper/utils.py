--- conflicted
+++ resolved
@@ -131,11 +131,7 @@
 valid_call_keywords = ['uint256', 'int128', 'decimal', 'address', 'contract', 'indexed']
 
 # Valid base units
-<<<<<<< HEAD
-valid_units = ['currency', 'wei', 'sec', 'm', 'kg']
-=======
 valid_units = ['wei', 'sec']
->>>>>>> dbe1df92
 
 # Valid attributes for global variables
 valid_global_keywords = ['public', 'modifiable', 'static', 'event'] + valid_units + valid_call_keywords
